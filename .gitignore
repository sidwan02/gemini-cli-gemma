# API keys and secrets
.env
.env~

# gemini-cli settings
# We want to keep the .gemini in the root of the repo and ignore any .gemini
# in subdirectories. In our root .gemini we want to allow for version control
# for subcommands.
**/.gemini/
!/.gemini/
.gemini/*
!.gemini/config.yaml
!.gemini/commands/
!.gemini/settings.json

# Note: .gemini-clipboard/ is NOT in gitignore so Gemini can access pasted images

# Dependency directory
node_modules
bower_components

# Editors
.idea
*.iml

# OS metadata
.DS_Store
Thumbs.db

# TypeScript build info files
*.tsbuildinfo

# Ignore built ts files
dist

# Docker folder to help skip auth refreshes
.docker

bundle

# Test report files
junit.xml
packages/*/coverage/

# Generated files
packages/cli/src/generated/
packages/core/src/generated/
.integration-tests/
packages/vscode-ide-companion/*.vsix
packages/cli/download-ripgrep*/

# GHA credentials
gha-creds-*.json

# Log files
patch_output.log

<<<<<<< HEAD
.genkit
=======
# prompt.txt
# understand.md
>>>>>>> 386756bd
<|MERGE_RESOLUTION|>--- conflicted
+++ resolved
@@ -55,9 +55,6 @@
 # Log files
 patch_output.log
 
-<<<<<<< HEAD
 .genkit
-=======
 # prompt.txt
-# understand.md
->>>>>>> 386756bd
+# understand.md