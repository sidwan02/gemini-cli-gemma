/**
 * @license
 * Copyright 2025 Google LLC
 * SPDX-License-Identifier: Apache-2.0
 */

import * as fs from 'node:fs';
import * as path from 'node:path';
import { homedir } from 'node:os';
import yargs from 'yargs/yargs';
import { hideBin } from 'yargs/helpers';
import process from 'node:process';
import { mcpCommand } from '../commands/mcp.js';
import type {
  FileFilteringOptions,
  MCPServerConfig,
  OutputFormat,
  GeminiCLIExtension,
} from '@google/gemini-cli-core';
import { extensionsCommand } from '../commands/extensions.js';
import {
  Config,
  loadServerHierarchicalMemory,
  setGeminiMdFilename as setServerGeminiMdFilename,
  getCurrentGeminiMdFilename,
  ApprovalMode,
  DEFAULT_GEMINI_MODEL,
  DEFAULT_GEMINI_MODEL_AUTO,
  DEFAULT_GEMINI_EMBEDDING_MODEL,
  DEFAULT_FILE_FILTERING_OPTIONS,
  DEFAULT_MEMORY_FILE_FILTERING_OPTIONS,
  FileDiscoveryService,
  WRITE_FILE_TOOL_NAME,
  SHELL_TOOL_NAMES,
  SHELL_TOOL_NAME,
  resolveTelemetrySettings,
  FatalConfigError,
  getPty,
  EDIT_TOOL_NAME,
  debugLogger,
} from '@google/gemini-cli-core';
import type { Settings } from './settings.js';

import { getCliVersion } from '../utils/version.js';
import { loadSandboxConfig } from './sandboxConfig.js';
import { resolvePath } from '../utils/resolvePath.js';
import { appEvents } from '../utils/events.js';

import { isWorkspaceTrusted } from './trustedFolders.js';
import { createPolicyEngineConfig } from './policy.js';

export interface CliArgs {
  query: string | undefined;
  model: string | undefined;
  sandbox: boolean | string | undefined;
  debug: boolean | undefined;
  prompt: string | undefined;
  promptInteractive: string | undefined;

  yolo: boolean | undefined;
  approvalMode: string | undefined;
  allowedMcpServerNames: string[] | undefined;
  allowedTools: string[] | undefined;
  experimentalAcp: boolean | undefined;
  extensions: string[] | undefined;
  listExtensions: boolean | undefined;
  includeDirectories: string[] | undefined;
  screenReader: boolean | undefined;
  useSmartEdit: boolean | undefined;
  useWriteTodos: boolean | undefined;
  outputFormat: string | undefined;
  fakeResponses: string | undefined;
}

export async function parseArguments(settings: Settings): Promise<CliArgs> {
  const rawArgv = hideBin(process.argv);
  const yargsInstance = yargs(rawArgv)
    .locale('en')
    .scriptName('gemini')
    .usage(
      'Usage: gemini [options] [command]\n\nGemini CLI - Launch an interactive CLI, use -p/--prompt for non-interactive mode',
    )

    .option('debug', {
      alias: 'd',
      type: 'boolean',
      description: 'Run in debug mode?',
      default: false,
    })
    .command('$0 [query..]', 'Launch Gemini CLI', (yargsInstance) =>
      yargsInstance
        .positional('query', {
          description:
            'Positional prompt. Defaults to one-shot; use -i/--prompt-interactive for interactive.',
        })
        .option('model', {
          alias: 'm',
          type: 'string',
          nargs: 1,
          description: `Model`,
        })
        .option('prompt', {
          alias: 'p',
          type: 'string',
          nargs: 1,
          description: 'Prompt. Appended to input on stdin (if any).',
        })
        .option('prompt-interactive', {
          alias: 'i',
          type: 'string',
          nargs: 1,
          description:
            'Execute the provided prompt and continue in interactive mode',
        })
        .option('sandbox', {
          alias: 's',
          type: 'boolean',
          description: 'Run in sandbox?',
        })

        .option('yolo', {
          alias: 'y',
          type: 'boolean',
          description:
            'Automatically accept all actions (aka YOLO mode, see https://www.youtube.com/watch?v=xvFZjo5PgG0 for more details)?',
          default: false,
        })
        .option('approval-mode', {
          type: 'string',
          nargs: 1,
          choices: ['default', 'auto_edit', 'yolo'],
          description:
            'Set the approval mode: default (prompt for approval), auto_edit (auto-approve edit tools), yolo (auto-approve all tools)',
        })
        .option('experimental-acp', {
          type: 'boolean',
          description: 'Starts the agent in ACP mode',
        })
        .option('allowed-mcp-server-names', {
          type: 'array',
          string: true,
          nargs: 1,
          description: 'Allowed MCP server names',
          coerce: (mcpServerNames: string[]) =>
            // Handle comma-separated values
            mcpServerNames.flatMap((mcpServerName) =>
              mcpServerName.split(',').map((m) => m.trim()),
            ),
        })
        .option('allowed-tools', {
          type: 'array',
          string: true,
          nargs: 1,
          description: 'Tools that are allowed to run without confirmation',
          coerce: (tools: string[]) =>
            // Handle comma-separated values
            tools.flatMap((tool) => tool.split(',').map((t) => t.trim())),
        })
        .option('extensions', {
          alias: 'e',
          type: 'array',
          string: true,
          nargs: 1,
          description:
            'A list of extensions to use. If not provided, all extensions are used.',
          coerce: (extensions: string[]) =>
            // Handle comma-separated values
            extensions.flatMap((extension) =>
              extension.split(',').map((e) => e.trim()),
            ),
        })
        .option('list-extensions', {
          alias: 'l',
          type: 'boolean',
          description: 'List all available extensions and exit.',
        })
        .option('include-directories', {
          type: 'array',
          string: true,
          nargs: 1,
          description:
            'Additional directories to include in the workspace (comma-separated or multiple --include-directories)',
          coerce: (dirs: string[]) =>
            // Handle comma-separated values
            dirs.flatMap((dir) => dir.split(',').map((d) => d.trim())),
        })
        .option('screen-reader', {
          type: 'boolean',
          description: 'Enable screen reader mode for accessibility.',
        })
        .option('output-format', {
          alias: 'o',
          type: 'string',
          nargs: 1,
          description: 'The format of the CLI output.',
          choices: ['text', 'json', 'stream-json'],
        })
        .option('fake-responses', {
          type: 'string',
          description: 'Path to a file with fake model responses for testing.',
        })
        .deprecateOption(
          'prompt',
          'Use the positional prompt instead. This flag will be removed in a future version.',
        )
        // Ensure validation flows through .fail() for clean UX
        .fail((msg, err, yargs) => {
          debugLogger.error(msg || err?.message || 'Unknown error');
          yargs.showHelp();
          process.exit(1);
        })
        .check((argv) => {
          // The 'query' positional can be a string (for one arg) or string[] (for multiple).
          // This guard safely checks if any positional argument was provided.
          const query = argv['query'] as string | string[] | undefined;
          const hasPositionalQuery = Array.isArray(query)
            ? query.length > 0
            : !!query;

          if (argv['prompt'] && hasPositionalQuery) {
            return 'Cannot use both a positional prompt and the --prompt (-p) flag together';
          }
          if (argv['prompt'] && argv['promptInteractive']) {
            return 'Cannot use both --prompt (-p) and --prompt-interactive (-i) together';
          }
          if (argv.yolo && argv['approvalMode']) {
            return 'Cannot use both --yolo (-y) and --approval-mode together. Use --approval-mode=yolo instead.';
          }
          return true;
        }),
    )
    // Register MCP subcommands
    .command(mcpCommand);

  if (settings?.experimental?.extensionManagement ?? true) {
    yargsInstance.command(extensionsCommand);
  }

  yargsInstance
    .version(await getCliVersion()) // This will enable the --version flag based on package.json
    .alias('v', 'version')
    .help()
    .alias('h', 'help')
    .strict()
    .demandCommand(0, 0); // Allow base command to run with no subcommands

  yargsInstance.wrap(yargsInstance.terminalWidth());
  const result = await yargsInstance.parse();

  // If yargs handled --help/--version it will have exited; nothing to do here.

  // Handle case where MCP subcommands are executed - they should exit the process
  // and not return to main CLI logic
  if (
    result._.length > 0 &&
    (result._[0] === 'mcp' || result._[0] === 'extensions')
  ) {
    // MCP commands handle their own execution and process exit
    process.exit(0);
  }

  // Normalize query args: handle both quoted "@path file" and unquoted @path file
  const queryArg = (result as { query?: string | string[] | undefined }).query;
  const q: string | undefined = Array.isArray(queryArg)
    ? queryArg.join(' ')
    : queryArg;

  // Route positional args: explicit -i flag -> interactive; else -> one-shot (even for @commands)
  if (q && !result['prompt']) {
    const hasExplicitInteractive =
      result['promptInteractive'] === '' || !!result['promptInteractive'];
    if (hasExplicitInteractive) {
      result['promptInteractive'] = q;
    } else {
      result['prompt'] = q;
    }
  }

  // Keep CliArgs.query as a string for downstream typing
  (result as Record<string, unknown>)['query'] = q || undefined;

  // The import format is now only controlled by settings.memoryImportFormat
  // We no longer accept it as a CLI argument
  return result as unknown as CliArgs;
}

// This function is now a thin wrapper around the server's implementation.
// It's kept in the CLI for now as App.tsx directly calls it for memory refresh.
// TODO: Consider if App.tsx should get memory via a server call or if Config should refresh itself.
export async function loadHierarchicalGeminiMemory(
  currentWorkingDirectory: string,
  includeDirectoriesToReadGemini: readonly string[] = [],
  debugMode: boolean,
  fileService: FileDiscoveryService,
  settings: Settings,
  extensions: GeminiCLIExtension[],
  folderTrust: boolean,
  memoryImportFormat: 'flat' | 'tree' = 'tree',
  fileFilteringOptions?: FileFilteringOptions,
): Promise<{ memoryContent: string; fileCount: number; filePaths: string[] }> {
  // FIX: Use real, canonical paths for a reliable comparison to handle symlinks.
  const realCwd = fs.realpathSync(path.resolve(currentWorkingDirectory));
  const realHome = fs.realpathSync(path.resolve(homedir()));
  const isHomeDirectory = realCwd === realHome;

  // If it is the home directory, pass an empty string to the core memory
  // function to signal that it should skip the workspace search.
  const effectiveCwd = isHomeDirectory ? '' : currentWorkingDirectory;

  if (debugMode) {
    debugLogger.debug(
      `CLI: Delegating hierarchical memory load to server for CWD: ${currentWorkingDirectory} (memoryImportFormat: ${memoryImportFormat})`,
    );
  }

  // Directly call the server function with the corrected path.
  return loadServerHierarchicalMemory(
    effectiveCwd,
    includeDirectoriesToReadGemini,
    debugMode,
    fileService,
    extensions,
    folderTrust,
    memoryImportFormat,
    fileFilteringOptions,
    settings.context?.discoveryMaxDirs,
  );
}

/**
 * Creates a filter function to determine if a tool should be excluded.
 *
 * In non-interactive mode, we want to disable tools that require user
 * interaction to prevent the CLI from hanging. This function creates a predicate
 * that returns `true` if a tool should be excluded.
 *
 * A tool is excluded if it's not in the `allowedToolsSet`. The shell tool
 * has a special case: it's not excluded if any of its subcommands
 * are in the `allowedTools` list.
 *
 * @param allowedTools A list of explicitly allowed tool names.
 * @param allowedToolsSet A set of explicitly allowed tool names for quick lookups.
 * @returns A function that takes a tool name and returns `true` if it should be excluded.
 */
function createToolExclusionFilter(
  allowedTools: string[],
  allowedToolsSet: Set<string>,
) {
  return (tool: string): boolean => {
    if (tool === SHELL_TOOL_NAME) {
      // If any of the allowed tools is ShellTool (even with subcommands), don't exclude it.
      return !allowedTools.some((allowed) =>
        SHELL_TOOL_NAMES.some((shellName) => allowed.startsWith(shellName)),
      );
    }
    return !allowedToolsSet.has(tool);
  };
}

export function isDebugMode(argv: CliArgs): boolean {
  return (
    argv.debug ||
    [process.env['DEBUG'], process.env['DEBUG_MODE']].some(
      (v) => v === 'true' || v === '1',
    )
  );
}

export async function loadCliConfig(
  settings: Settings,
  allExtensions: GeminiCLIExtension[],
  sessionId: string,
  argv: CliArgs,
  cwd: string = process.cwd(),
): Promise<Config> {
  const debugMode = isDebugMode(argv);

  if (argv.sandbox) {
    process.env['GEMINI_SANDBOX'] = 'true';
  }

  const memoryImportFormat = settings.context?.importFormat || 'tree';

  const ideMode = settings.ide?.enabled ?? false;

  const folderTrust = settings.security?.folderTrust?.enabled ?? false;
  const trustedFolder = isWorkspaceTrusted(settings)?.isTrusted ?? true;

  // Set the context filename in the server's memoryTool module BEFORE loading memory
  // TODO(b/343434939): This is a bit of a hack. The contextFileName should ideally be passed
  // directly to the Config constructor in core, and have core handle setGeminiMdFilename.
  // However, loadHierarchicalGeminiMemory is called *before* createServerConfig.
  if (settings.context?.fileName) {
    setServerGeminiMdFilename(settings.context.fileName);
  } else {
    // Reset to default if not provided in settings.
    setServerGeminiMdFilename(getCurrentGeminiMdFilename());
  }

  const fileService = new FileDiscoveryService(cwd);

  const memoryFileFiltering = {
    ...DEFAULT_MEMORY_FILE_FILTERING_OPTIONS,
    ...settings.context?.fileFiltering,
  };

  const fileFiltering = {
    ...DEFAULT_FILE_FILTERING_OPTIONS,
    ...settings.context?.fileFiltering,
  };

  const includeDirectories = (settings.context?.includeDirectories || [])
    .map(resolvePath)
    .concat((argv.includeDirectories || []).map(resolvePath));

  // Call the (now wrapper) loadHierarchicalGeminiMemory which calls the server's version
  const { memoryContent, fileCount, filePaths } =
    await loadHierarchicalGeminiMemory(
      cwd,
      settings.context?.loadMemoryFromIncludeDirectories
        ? includeDirectories
        : [],
      debugMode,
      fileService,
      settings,
      allExtensions,
      trustedFolder,
      memoryImportFormat,
      memoryFileFiltering,
    );

  let mcpServers = mergeMcpServers(settings, allExtensions);
  const question = argv.promptInteractive || argv.prompt || '';

  // Determine approval mode with backward compatibility
  let approvalMode: ApprovalMode;
  if (argv.approvalMode) {
    // New --approval-mode flag takes precedence
    switch (argv.approvalMode) {
      case 'yolo':
        approvalMode = ApprovalMode.YOLO;
        break;
      case 'auto_edit':
        approvalMode = ApprovalMode.AUTO_EDIT;
        break;
      case 'default':
        approvalMode = ApprovalMode.DEFAULT;
        break;
      default:
        throw new Error(
          `Invalid approval mode: ${argv.approvalMode}. Valid values are: yolo, auto_edit, default`,
        );
    }
  } else {
    // Fallback to legacy --yolo flag behavior
    approvalMode =
      argv.yolo || false ? ApprovalMode.YOLO : ApprovalMode.DEFAULT;
  }

  // Override approval mode if disableYoloMode is set.
  if (settings.security?.disableYoloMode) {
    if (approvalMode === ApprovalMode.YOLO) {
      debugLogger.error('YOLO mode is disabled by the "disableYolo" setting.');
      throw new FatalConfigError(
        'Cannot start in YOLO mode when it is disabled by settings',
      );
    }
    approvalMode = ApprovalMode.DEFAULT;
  } else if (approvalMode === ApprovalMode.YOLO) {
    debugLogger.warn(
      'YOLO mode is enabled. All tool calls will be automatically approved.',
    );
  }

  // Force approval mode to default if the folder is not trusted.
  if (!trustedFolder && approvalMode !== ApprovalMode.DEFAULT) {
    debugLogger.warn(
      `Approval mode overridden to "default" because the current folder is not trusted.`,
    );
    approvalMode = ApprovalMode.DEFAULT;
  }

  let telemetrySettings;
  try {
    telemetrySettings = await resolveTelemetrySettings({
      env: process.env as unknown as Record<string, string | undefined>,
      settings: settings.telemetry,
    });
  } catch (err) {
    if (err instanceof FatalConfigError) {
      throw new FatalConfigError(
        `Invalid telemetry configuration: ${err.message}.`,
      );
    }
    throw err;
  }

  const policyEngineConfig = createPolicyEngineConfig(settings, approvalMode);

  const allowedTools = argv.allowedTools || settings.tools?.allowed || [];
  const allowedToolsSet = new Set(allowedTools);

  // Interactive mode: explicit -i flag or (TTY + no args + no -p flag)
  const hasQuery = !!argv.query;
  const interactive =
    !!argv.promptInteractive ||
    (process.stdin.isTTY && !hasQuery && !argv.prompt);
  // In non-interactive mode, exclude tools that require a prompt.
  const extraExcludes: string[] = [];
  if (!interactive && !argv.experimentalAcp) {
    const defaultExcludes = [
      SHELL_TOOL_NAME,
      EDIT_TOOL_NAME,
      WRITE_FILE_TOOL_NAME,
    ];
    const autoEditExcludes = [SHELL_TOOL_NAME];

    const toolExclusionFilter = createToolExclusionFilter(
      allowedTools,
      allowedToolsSet,
    );

    switch (approvalMode) {
      case ApprovalMode.DEFAULT:
        // In default non-interactive mode, all tools that require approval are excluded.
        extraExcludes.push(...defaultExcludes.filter(toolExclusionFilter));
        break;
      case ApprovalMode.AUTO_EDIT:
        // In auto-edit non-interactive mode, only tools that still require a prompt are excluded.
        extraExcludes.push(...autoEditExcludes.filter(toolExclusionFilter));
        break;
      case ApprovalMode.YOLO:
        // No extra excludes for YOLO mode.
        break;
      default:
        // This should never happen due to validation earlier, but satisfies the linter
        break;
    }
  }

  const excludeTools = mergeExcludeTools(
    settings,
    allExtensions,
    extraExcludes.length > 0 ? extraExcludes : undefined,
  );
  const blockedMcpServers: Array<{ name: string; extensionName: string }> = [];

  if (!argv.allowedMcpServerNames) {
    if (settings.mcp?.allowed) {
      mcpServers = allowedMcpServers(
        mcpServers,
        settings.mcp.allowed,
        blockedMcpServers,
      );
    }

    if (settings.mcp?.excluded) {
      const excludedNames = new Set(settings.mcp.excluded.filter(Boolean));
      if (excludedNames.size > 0) {
        mcpServers = Object.fromEntries(
          Object.entries(mcpServers).filter(([key]) => !excludedNames.has(key)),
        );
      }
    }
  }

  if (argv.allowedMcpServerNames) {
    mcpServers = allowedMcpServers(
      mcpServers,
      argv.allowedMcpServerNames,
      blockedMcpServers,
    );
  }

  const useModelRouter = settings.experimental?.useModelRouter;
  const defaultModel =
    (useModelRouter?.enabled ?? true)
      ? DEFAULT_GEMINI_MODEL_AUTO
      : DEFAULT_GEMINI_MODEL;
  const resolvedModel: string =
    argv.model ||
    process.env['GEMINI_MODEL'] ||
    settings.model?.name ||
    defaultModel;

  const sandboxConfig = await loadSandboxConfig(settings, argv);
  const screenReader =
    argv.screenReader !== undefined
      ? argv.screenReader
      : (settings.ui?.accessibility?.screenReader ?? false);

  const ptyInfo = await getPty();

  return new Config({
    sessionId,
    embeddingModel: DEFAULT_GEMINI_EMBEDDING_MODEL,
    sandbox: sandboxConfig,
    targetDir: cwd,
    includeDirectories,
    loadMemoryFromIncludeDirectories:
      settings.context?.loadMemoryFromIncludeDirectories || false,
    debugMode,
    question,

    coreTools: settings.tools?.core || undefined,
    allowedTools: allowedTools.length > 0 ? allowedTools : undefined,
    policyEngineConfig,
    excludeTools,
    toolDiscoveryCommand: settings.tools?.discoveryCommand,
    toolCallCommand: settings.tools?.callCommand,
    mcpServerCommand: settings.mcp?.serverCommand,
    mcpServers,
    userMemory: memoryContent,
    geminiMdFileCount: fileCount,
    geminiMdFilePaths: filePaths,
    approvalMode,
    disableYoloMode: settings.security?.disableYoloMode,
    showMemoryUsage: settings.ui?.showMemoryUsage || false,
    accessibility: {
      ...settings.ui?.accessibility,
      screenReader,
    },
    telemetry: telemetrySettings,
    usageStatisticsEnabled: settings.privacy?.usageStatisticsEnabled ?? true,
    fileFiltering,
    checkpointing: settings.general?.checkpointing?.enabled,
    proxy:
      process.env['HTTPS_PROXY'] ||
      process.env['https_proxy'] ||
      process.env['HTTP_PROXY'] ||
      process.env['http_proxy'],
    cwd,
    fileDiscoveryService: fileService,
    bugCommand: settings.advanced?.bugCommand,
    model: resolvedModel,
    maxSessionTurns: settings.model?.maxSessionTurns ?? -1,
    experimentalZedIntegration: argv.experimentalAcp || false,
    listExtensions: argv.listExtensions || false,
    enabledExtensions: argv.extensions,
    extensions: allExtensions,
    blockedMcpServers,
    noBrowser: !!process.env['NO_BROWSER'],
    summarizeToolOutput: settings.model?.summarizeToolOutput,
    ideMode,
    chatCompression: settings.model?.chatCompression,
    folderTrust,
    interactive,
    trustedFolder,
    useRipgrep: settings.tools?.useRipgrep,
    enableInteractiveShell:
      settings.tools?.shell?.enableInteractiveShell ?? true,
    skipNextSpeakerCheck: settings.model?.skipNextSpeakerCheck,
    enablePromptCompletion: settings.general?.enablePromptCompletion ?? false,
    truncateToolOutputThreshold: settings.tools?.truncateToolOutputThreshold,
    truncateToolOutputLines: settings.tools?.truncateToolOutputLines,
    enableToolOutputTruncation: settings.tools?.enableToolOutputTruncation,
    eventEmitter: appEvents,
    useSmartEdit: argv.useSmartEdit ?? settings.useSmartEdit,
    useWriteTodos: argv.useWriteTodos ?? settings.useWriteTodos,
    output: {
      format: (argv.outputFormat ?? settings.output?.format) as OutputFormat,
    },
    useModelRouter: {
      enabled: useModelRouter?.enabled,
      useGemmaRouting: useModelRouter?.useGemmaRouting,
    },
    enableMessageBusIntegration:
      settings.tools?.enableMessageBusIntegration ?? false,
    codebaseInvestigatorSettings:
      settings.experimental?.codebaseInvestigatorSettings,
<<<<<<< HEAD
    gemmaSettings: settings.experimental?.gemmaSettings,
    buildAndTestSettings: settings.experimental?.buildAndTestSettings,
=======
    gemmaSubagentSettings: settings.experimental?.gemmaSubagentSettings,
>>>>>>> bfc273e6
    fakeResponses: argv.fakeResponses,
    retryFetchErrors: settings.general?.retryFetchErrors ?? false,
    ptyInfo: ptyInfo?.name,
  });
}

function allowedMcpServers(
  mcpServers: { [x: string]: MCPServerConfig },
  allowMCPServers: string[],
  blockedMcpServers: Array<{ name: string; extensionName: string }>,
) {
  const allowedNames = new Set(allowMCPServers.filter(Boolean));
  if (allowedNames.size > 0) {
    mcpServers = Object.fromEntries(
      Object.entries(mcpServers).filter(([key, server]) => {
        const isAllowed = allowedNames.has(key);
        if (!isAllowed) {
          blockedMcpServers.push({
            name: key,
            extensionName: server.extension?.name || '',
          });
        }
        return isAllowed;
      }),
    );
  } else {
    blockedMcpServers.push(
      ...Object.entries(mcpServers).map(([key, server]) => ({
        name: key,
        extensionName: server.extension?.name || '',
      })),
    );
    mcpServers = {};
  }
  return mcpServers;
}

function mergeMcpServers(settings: Settings, extensions: GeminiCLIExtension[]) {
  const mcpServers = { ...(settings.mcpServers || {}) };
  for (const extension of extensions) {
    if (!extension.isActive) {
      continue;
    }
    Object.entries(extension.mcpServers || {}).forEach(([key, server]) => {
      if (mcpServers[key]) {
        debugLogger.warn(
          `Skipping extension MCP config for server with key "${key}" as it already exists.`,
        );
        return;
      }
      mcpServers[key] = {
        ...server,
        extension,
      };
    });
  }
  return mcpServers;
}

function mergeExcludeTools(
  settings: Settings,
  extensions: GeminiCLIExtension[],
  extraExcludes?: string[] | undefined,
): string[] {
  const allExcludeTools = new Set([
    ...(settings.tools?.exclude || []),
    ...(extraExcludes || []),
  ]);
  for (const extension of extensions) {
    if (!extension.isActive) {
      continue;
    }
    for (const tool of extension.excludeTools || []) {
      allExcludeTools.add(tool);
    }
  }
  return [...allExcludeTools];
}<|MERGE_RESOLUTION|>--- conflicted
+++ resolved
@@ -668,12 +668,9 @@
       settings.tools?.enableMessageBusIntegration ?? false,
     codebaseInvestigatorSettings:
       settings.experimental?.codebaseInvestigatorSettings,
-<<<<<<< HEAD
     gemmaSettings: settings.experimental?.gemmaSettings,
     buildAndTestSettings: settings.experimental?.buildAndTestSettings,
-=======
     gemmaSubagentSettings: settings.experimental?.gemmaSubagentSettings,
->>>>>>> bfc273e6
     fakeResponses: argv.fakeResponses,
     retryFetchErrors: settings.general?.retryFetchErrors ?? false,
     ptyInfo: ptyInfo?.name,
