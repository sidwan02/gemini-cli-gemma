--- conflicted
+++ resolved
@@ -235,10 +235,6 @@
               responseSubmittedToGemini,
             };
           }
-<<<<<<< HEAD
-        });
-      });
-=======
 
           // For other statuses, explicitly set liveOutput and pid to undefined
           // to ensure they are not carried over from a previous executing state.
@@ -252,7 +248,6 @@
           };
         }),
       );
->>>>>>> 386756bd
     },
     [setToolCallsForDisplay],
   );
