/**
 * @license
 * Copyright 2025 Google LLC
 * SPDX-License-Identifier: Apache-2.0
 */

import type {
  ToolCallRequestInfo,
  ToolCallResponseInfo,
  ToolCallConfirmationDetails,
  ToolResult,
  ToolResultDisplay,
  EditorType,
  Config,
  ToolConfirmationPayload,
  AnyDeclarativeTool,
  AnyToolInvocation,
  AnsiOutput,
} from '../index.js';
import {
  ToolConfirmationOutcome,
  ApprovalMode,
  logToolCall,
  ToolErrorType,
  ToolCallEvent,
  logToolOutputTruncated,
  ToolOutputTruncatedEvent,
<<<<<<< HEAD
  runInDevTraceSpan,
=======
  debugLogger,
>>>>>>> 386756bd
} from '../index.js';
import { READ_FILE_TOOL_NAME, SHELL_TOOL_NAME } from '../tools/tool-names.js';
import type { Part, PartListUnion } from '@google/genai';
import { getResponseTextFromParts } from '../utils/generateContentResponseUtilities.js';
import type { ModifyContext } from '../tools/modifiable-tool.js';
import {
  isModifiableDeclarativeTool,
  modifyWithEditor,
} from '../tools/modifiable-tool.js';
import * as Diff from 'diff';
import * as fs from 'node:fs/promises';
import * as path from 'node:path';
import {
  isShellInvocationAllowlisted,
  SHELL_TOOL_NAMES,
} from '../utils/shell-utils.js';
import { doesToolInvocationMatch } from '../utils/tool-utils.js';
import levenshtein from 'fast-levenshtein';
import { ShellToolInvocation } from '../tools/shell.js';
import type { ToolConfirmationRequest } from '../confirmation-bus/types.js';
import { MessageBusType } from '../confirmation-bus/types.js';
import type { MessageBus } from '../confirmation-bus/message-bus.js';

export type ValidatingToolCall = {
  status: 'validating';
  request: ToolCallRequestInfo;
  tool: AnyDeclarativeTool;
  invocation: AnyToolInvocation;
  startTime?: number;
  outcome?: ToolConfirmationOutcome;
};

export type ScheduledToolCall = {
  status: 'scheduled';
  request: ToolCallRequestInfo;
  tool: AnyDeclarativeTool;
  invocation: AnyToolInvocation;
  startTime?: number;
  outcome?: ToolConfirmationOutcome;
};

export type ErroredToolCall = {
  status: 'error';
  request: ToolCallRequestInfo;
  response: ToolCallResponseInfo;
  tool?: AnyDeclarativeTool;
  durationMs?: number;
  outcome?: ToolConfirmationOutcome;
};

export type SuccessfulToolCall = {
  status: 'success';
  request: ToolCallRequestInfo;
  tool: AnyDeclarativeTool;
  response: ToolCallResponseInfo;
  invocation: AnyToolInvocation;
  durationMs?: number;
  outcome?: ToolConfirmationOutcome;
};

export type ExecutingToolCall = {
  status: 'executing';
  request: ToolCallRequestInfo;
  tool: AnyDeclarativeTool;
  invocation: AnyToolInvocation;
  liveOutput?: string | AnsiOutput;
  startTime?: number;
  outcome?: ToolConfirmationOutcome;
  pid?: number;
};

export type CancelledToolCall = {
  status: 'cancelled';
  request: ToolCallRequestInfo;
  response: ToolCallResponseInfo;
  tool: AnyDeclarativeTool;
  invocation: AnyToolInvocation;
  durationMs?: number;
  outcome?: ToolConfirmationOutcome;
};

export type WaitingToolCall = {
  status: 'awaiting_approval';
  request: ToolCallRequestInfo;
  tool: AnyDeclarativeTool;
  invocation: AnyToolInvocation;
  confirmationDetails: ToolCallConfirmationDetails;
  startTime?: number;
  outcome?: ToolConfirmationOutcome;
};

export type Status = ToolCall['status'];

export type ToolCall =
  | ValidatingToolCall
  | ScheduledToolCall
  | ErroredToolCall
  | SuccessfulToolCall
  | ExecutingToolCall
  | CancelledToolCall
  | WaitingToolCall;

export type CompletedToolCall =
  | SuccessfulToolCall
  | CancelledToolCall
  | ErroredToolCall;

export type ConfirmHandler = (
  toolCall: WaitingToolCall,
) => Promise<ToolConfirmationOutcome>;

export type OutputUpdateHandler = (
  toolCallId: string,
  outputChunk: string | AnsiOutput,
) => void;

export type AllToolCallsCompleteHandler = (
  completedToolCalls: CompletedToolCall[],
) => Promise<void>;

export type ToolCallsUpdateHandler = (toolCalls: ToolCall[]) => void;

/**
 * Formats tool output for a Gemini FunctionResponse.
 */
function createFunctionResponsePart(
  callId: string,
  toolName: string,
  output: string,
): Part {
  return {
    functionResponse: {
      id: callId,
      name: toolName,
      response: { output },
    },
  };
}

export function convertToFunctionResponse(
  toolName: string,
  callId: string,
  llmContent: PartListUnion,
): Part[] {
  const contentToProcess =
    Array.isArray(llmContent) && llmContent.length === 1
      ? llmContent[0]
      : llmContent;

  if (typeof contentToProcess === 'string') {
    return [createFunctionResponsePart(callId, toolName, contentToProcess)];
  }

  if (Array.isArray(contentToProcess)) {
    const functionResponse = createFunctionResponsePart(
      callId,
      toolName,
      'Tool execution succeeded.',
    );
    return [functionResponse, ...toParts(contentToProcess)];
  }

  // After this point, contentToProcess is a single Part object.
  if (contentToProcess.functionResponse) {
    if (contentToProcess.functionResponse.response?.['content']) {
      const stringifiedOutput =
        getResponseTextFromParts(
          contentToProcess.functionResponse.response['content'] as Part[],
        ) || '';
      return [createFunctionResponsePart(callId, toolName, stringifiedOutput)];
    }
    // It's a functionResponse that we should pass through as is.
    return [contentToProcess];
  }

  if (contentToProcess.inlineData || contentToProcess.fileData) {
    const mimeType =
      contentToProcess.inlineData?.mimeType ||
      contentToProcess.fileData?.mimeType ||
      'unknown';
    const functionResponse = createFunctionResponsePart(
      callId,
      toolName,
      `Binary content of type ${mimeType} was processed.`,
    );
    return [functionResponse, contentToProcess];
  }

  if (contentToProcess.text !== undefined) {
    return [
      createFunctionResponsePart(callId, toolName, contentToProcess.text),
    ];
  }

  // Default case for other kinds of parts.
  return [
    createFunctionResponsePart(callId, toolName, 'Tool execution succeeded.'),
  ];
}

function toParts(input: PartListUnion): Part[] {
  const parts: Part[] = [];
  for (const part of Array.isArray(input) ? input : [input]) {
    if (typeof part === 'string') {
      parts.push({ text: part });
    } else if (part) {
      parts.push(part);
    }
  }
  return parts;
}

const createErrorResponse = (
  request: ToolCallRequestInfo,
  error: Error,
  errorType: ToolErrorType | undefined,
): ToolCallResponseInfo => ({
  callId: request.callId,
  error,
  responseParts: [
    {
      functionResponse: {
        id: request.callId,
        name: request.name,
        response: { error: error.message },
      },
    },
  ],
  resultDisplay: error.message,
  errorType,
  contentLength: error.message.length,
});

export async function truncateAndSaveToFile(
  content: string,
  callId: string,
  projectTempDir: string,
  threshold: number,
  truncateLines: number,
): Promise<{ content: string; outputFile?: string }> {
  if (content.length <= threshold) {
    return { content };
  }

  let lines = content.split('\n');
  let fileContent = content;

  // If the content is long but has few lines, wrap it to enable line-based truncation.
  if (lines.length <= truncateLines) {
    const wrapWidth = 120; // A reasonable width for wrapping.
    const wrappedLines: string[] = [];
    for (const line of lines) {
      if (line.length > wrapWidth) {
        for (let i = 0; i < line.length; i += wrapWidth) {
          wrappedLines.push(line.substring(i, i + wrapWidth));
        }
      } else {
        wrappedLines.push(line);
      }
    }
    lines = wrappedLines;
    fileContent = lines.join('\n');
  }

  const head = Math.floor(truncateLines / 5);
  const beginning = lines.slice(0, head);
  const end = lines.slice(-(truncateLines - head));
  const truncatedContent =
    beginning.join('\n') + '\n... [CONTENT TRUNCATED] ...\n' + end.join('\n');

  // Sanitize callId to prevent path traversal.
  const safeFileName = `${path.basename(callId)}.output`;
  const outputFile = path.join(projectTempDir, safeFileName);
  try {
    await fs.writeFile(outputFile, fileContent);

    return {
      content: `Tool output was too large and has been truncated.
The full output has been saved to: ${outputFile}
To read the complete output, use the ${READ_FILE_TOOL_NAME} tool with the absolute file path above. For large files, you can use the offset and limit parameters to read specific sections:
- ${READ_FILE_TOOL_NAME} tool with offset=0, limit=100 to see the first 100 lines
- ${READ_FILE_TOOL_NAME} tool with offset=N to skip N lines from the beginning
- ${READ_FILE_TOOL_NAME} tool with limit=M to read only M lines at a time
The truncated output below shows the beginning and end of the content. The marker '... [CONTENT TRUNCATED] ...' indicates where content was removed.
This allows you to efficiently examine different parts of the output without loading the entire file.
Truncated part of the output:
${truncatedContent}`,
      outputFile,
    };
  } catch (_error) {
    return {
      content:
        truncatedContent + `\n[Note: Could not save full output to file]`,
    };
  }
}

interface CoreToolSchedulerOptions {
  config: Config;
  outputUpdateHandler?: OutputUpdateHandler;
  onAllToolCallsComplete?: AllToolCallsCompleteHandler;
  onToolCallsUpdate?: ToolCallsUpdateHandler;
  getPreferredEditor: () => EditorType | undefined;
  onEditorClose: () => void;
}

export class CoreToolScheduler {
  // Static WeakMap to track which MessageBus instances already have a handler subscribed
  // This prevents duplicate subscriptions when multiple CoreToolScheduler instances are created
  private static subscribedMessageBuses = new WeakMap<
    MessageBus,
    (request: ToolConfirmationRequest) => void
  >();

  private toolCalls: ToolCall[] = [];
  private outputUpdateHandler?: OutputUpdateHandler;
  private onAllToolCallsComplete?: AllToolCallsCompleteHandler;
  private onToolCallsUpdate?: ToolCallsUpdateHandler;
  private getPreferredEditor: () => EditorType | undefined;
  private config: Config;
  private onEditorClose: () => void;
  private isFinalizingToolCalls = false;
  private isScheduling = false;
  private isCancelling = false;
  private requestQueue: Array<{
    request: ToolCallRequestInfo | ToolCallRequestInfo[];
    signal: AbortSignal;
    resolve: () => void;
    reject: (reason?: Error) => void;
  }> = [];
  private toolCallQueue: ToolCall[] = [];
  private completedToolCallsForBatch: CompletedToolCall[] = [];

  constructor(options: CoreToolSchedulerOptions) {
    this.config = options.config;
    this.outputUpdateHandler = options.outputUpdateHandler;
    this.onAllToolCallsComplete = options.onAllToolCallsComplete;
    this.onToolCallsUpdate = options.onToolCallsUpdate;
    this.getPreferredEditor = options.getPreferredEditor;
    this.onEditorClose = options.onEditorClose;

    // Subscribe to message bus for ASK_USER policy decisions
    // Use a static WeakMap to ensure we only subscribe ONCE per MessageBus instance
    // This prevents memory leaks when multiple CoreToolScheduler instances are created
    // (e.g., on every React render, or for each non-interactive tool call)
    if (this.config.getEnableMessageBusIntegration()) {
      const messageBus = this.config.getMessageBus();

      // Check if we've already subscribed a handler to this message bus
      if (!CoreToolScheduler.subscribedMessageBuses.has(messageBus)) {
        // Create a shared handler that will be used for this message bus
        const sharedHandler = (request: ToolConfirmationRequest) => {
          // When ASK_USER policy decision is made, respond with requiresUserConfirmation=true
          // to tell tools to use their legacy confirmation flow
          messageBus.publish({
            type: MessageBusType.TOOL_CONFIRMATION_RESPONSE,
            correlationId: request.correlationId,
            confirmed: false,
            requiresUserConfirmation: true,
          });
        };

        messageBus.subscribe(
          MessageBusType.TOOL_CONFIRMATION_REQUEST,
          sharedHandler,
        );

        // Store the handler in the WeakMap so we don't subscribe again
        CoreToolScheduler.subscribedMessageBuses.set(messageBus, sharedHandler);
      }
    }
  }

  private setStatusInternal(
    targetCallId: string,
    status: 'success',
    signal: AbortSignal,
    response: ToolCallResponseInfo,
  ): void;
  private setStatusInternal(
    targetCallId: string,
    status: 'awaiting_approval',
    signal: AbortSignal,
    confirmationDetails: ToolCallConfirmationDetails,
  ): void;
  private setStatusInternal(
    targetCallId: string,
    status: 'error',
    signal: AbortSignal,
    response: ToolCallResponseInfo,
  ): void;
  private setStatusInternal(
    targetCallId: string,
    status: 'cancelled',
    signal: AbortSignal,
    reason: string,
  ): void;
  private setStatusInternal(
    targetCallId: string,
    status: 'executing' | 'scheduled' | 'validating',
    signal: AbortSignal,
  ): void;
  private setStatusInternal(
    targetCallId: string,
    newStatus: Status,
    signal: AbortSignal,
    auxiliaryData?: unknown,
  ): void {
    this.toolCalls = this.toolCalls.map((currentCall) => {
      if (
        currentCall.request.callId !== targetCallId ||
        currentCall.status === 'success' ||
        currentCall.status === 'error' ||
        currentCall.status === 'cancelled'
      ) {
        return currentCall;
      }

      // currentCall is a non-terminal state here and should have startTime and tool.
      const existingStartTime = currentCall.startTime;
      const toolInstance = currentCall.tool;
      const invocation = currentCall.invocation;

      const outcome = currentCall.outcome;

      switch (newStatus) {
        case 'success': {
          const durationMs = existingStartTime
            ? Date.now() - existingStartTime
            : undefined;
          return {
            request: currentCall.request,
            tool: toolInstance,
            invocation,
            status: 'success',
            response: auxiliaryData as ToolCallResponseInfo,
            durationMs,
            outcome,
          } as SuccessfulToolCall;
        }
        case 'error': {
          const durationMs = existingStartTime
            ? Date.now() - existingStartTime
            : undefined;
          return {
            request: currentCall.request,
            status: 'error',
            tool: toolInstance,
            response: auxiliaryData as ToolCallResponseInfo,
            durationMs,
            outcome,
          } as ErroredToolCall;
        }
        case 'awaiting_approval':
          return {
            request: currentCall.request,
            tool: toolInstance,
            status: 'awaiting_approval',
            confirmationDetails: auxiliaryData as ToolCallConfirmationDetails,
            startTime: existingStartTime,
            outcome,
            invocation,
          } as WaitingToolCall;
        case 'scheduled':
          return {
            request: currentCall.request,
            tool: toolInstance,
            status: 'scheduled',
            startTime: existingStartTime,
            outcome,
            invocation,
          } as ScheduledToolCall;
        case 'cancelled': {
          const durationMs = existingStartTime
            ? Date.now() - existingStartTime
            : undefined;

          // Preserve diff for cancelled edit operations
          let resultDisplay: ToolResultDisplay | undefined = undefined;
          if (currentCall.status === 'awaiting_approval') {
            const waitingCall = currentCall as WaitingToolCall;
            if (waitingCall.confirmationDetails.type === 'edit') {
              resultDisplay = {
                fileDiff: waitingCall.confirmationDetails.fileDiff,
                fileName: waitingCall.confirmationDetails.fileName,
                originalContent:
                  waitingCall.confirmationDetails.originalContent,
                newContent: waitingCall.confirmationDetails.newContent,
              };
            }
          }

          const errorMessage = `[Operation Cancelled] Reason: ${auxiliaryData}`;
          return {
            request: currentCall.request,
            tool: toolInstance,
            invocation,
            status: 'cancelled',
            response: {
              callId: currentCall.request.callId,
              responseParts: [
                {
                  functionResponse: {
                    id: currentCall.request.callId,
                    name: currentCall.request.name,
                    response: {
                      error: errorMessage,
                    },
                  },
                },
              ],
              resultDisplay,
              error: undefined,
              errorType: undefined,
              contentLength: errorMessage.length,
            },
            durationMs,
            outcome,
          } as CancelledToolCall;
        }
        case 'validating':
          return {
            request: currentCall.request,
            tool: toolInstance,
            status: 'validating',
            startTime: existingStartTime,
            outcome,
            invocation,
          } as ValidatingToolCall;
        case 'executing':
          return {
            request: currentCall.request,
            tool: toolInstance,
            status: 'executing',
            startTime: existingStartTime,
            outcome,
            invocation,
          } as ExecutingToolCall;
        default: {
          const exhaustiveCheck: never = newStatus;
          return exhaustiveCheck;
        }
      }
    });
    this.notifyToolCallsUpdate();
  }

  private setArgsInternal(targetCallId: string, args: unknown): void {
    this.toolCalls = this.toolCalls.map((call) => {
      // We should never be asked to set args on an ErroredToolCall, but
      // we guard for the case anyways.
      if (call.request.callId !== targetCallId || call.status === 'error') {
        return call;
      }

      const invocationOrError = this.buildInvocation(
        call.tool,
        args as Record<string, unknown>,
      );
      if (invocationOrError instanceof Error) {
        const response = createErrorResponse(
          call.request,
          invocationOrError,
          ToolErrorType.INVALID_TOOL_PARAMS,
        );
        return {
          request: { ...call.request, args: args as Record<string, unknown> },
          status: 'error',
          tool: call.tool,
          response,
        } as ErroredToolCall;
      }

      return {
        ...call,
        request: { ...call.request, args: args as Record<string, unknown> },
        invocation: invocationOrError,
      };
    });
  }

  private isRunning(): boolean {
    return (
      this.isFinalizingToolCalls ||
      this.toolCalls.some(
        (call) =>
          call.status === 'executing' || call.status === 'awaiting_approval',
      )
    );
  }

  private buildInvocation(
    tool: AnyDeclarativeTool,
    args: object,
  ): AnyToolInvocation | Error {
    try {
      return tool.build(args);
    } catch (e) {
      if (e instanceof Error) {
        return e;
      }
      return new Error(String(e));
    }
  }

  /**
   * Generates a suggestion string for a tool name that was not found in the registry.
   * It finds the closest matches based on Levenshtein distance.
   * @param unknownToolName The tool name that was not found.
   * @param topN The number of suggestions to return. Defaults to 3.
   * @returns A suggestion string like " Did you mean 'tool'?" or " Did you mean one of: 'tool1', 'tool2'?", or an empty string if no suggestions are found.
   */
  private getToolSuggestion(unknownToolName: string, topN = 3): string {
    const allToolNames = this.config.getToolRegistry().getAllToolNames();

    const matches = allToolNames.map((toolName) => ({
      name: toolName,
      distance: levenshtein.get(unknownToolName, toolName),
    }));

    matches.sort((a, b) => a.distance - b.distance);

    const topNResults = matches.slice(0, topN);

    if (topNResults.length === 0) {
      return '';
    }

    const suggestedNames = topNResults
      .map((match) => `"${match.name}"`)
      .join(', ');

    if (topNResults.length > 1) {
      return ` Did you mean one of: ${suggestedNames}?`;
    } else {
      return ` Did you mean ${suggestedNames}?`;
    }
  }

  schedule(
    request: ToolCallRequestInfo | ToolCallRequestInfo[],
    signal: AbortSignal,
  ): Promise<void> {
    return runInDevTraceSpan(
      { name: 'schedule' },
      async ({ metadata: spanMetadata }) => {
        spanMetadata.input = request;
        if (this.isRunning() || this.isScheduling) {
          return new Promise((resolve, reject) => {
            const abortHandler = () => {
              // Find and remove the request from the queue
              const index = this.requestQueue.findIndex(
                (item) => item.request === request,
              );
              if (index > -1) {
                this.requestQueue.splice(index, 1);
                reject(new Error('Tool call cancelled while in queue.'));
              }
            };

            signal.addEventListener('abort', abortHandler, { once: true });

            this.requestQueue.push({
              request,
              signal,
              resolve: () => {
                signal.removeEventListener('abort', abortHandler);
                resolve();
              },
              reject: (reason?: Error) => {
                signal.removeEventListener('abort', abortHandler);
                reject(reason);
              },
            });
          });
        }
        return this._schedule(request, signal);
      },
    );
  }

  cancelAll(signal: AbortSignal): void {
    if (this.isCancelling) {
      return;
    }
    this.isCancelling = true;
    // Cancel the currently active tool call, if there is one.
    if (this.toolCalls.length > 0) {
      const activeCall = this.toolCalls[0];
      // Only cancel if it's in a cancellable state.
      if (
        activeCall.status === 'awaiting_approval' ||
        activeCall.status === 'executing' ||
        activeCall.status === 'scheduled' ||
        activeCall.status === 'validating'
      ) {
        this.setStatusInternal(
          activeCall.request.callId,
          'cancelled',
          signal,
          'User cancelled the operation.',
        );
      }
    }

    // Clear the queue and mark all queued items as cancelled for completion reporting.
    this._cancelAllQueuedCalls();

    // Finalize the batch immediately.
    void this.checkAndNotifyCompletion(signal);
  }

  private async _schedule(
    request: ToolCallRequestInfo | ToolCallRequestInfo[],
    signal: AbortSignal,
  ): Promise<void> {
    this.isScheduling = true;
    this.isCancelling = false;
    try {
      if (this.isRunning()) {
        throw new Error(
          'Cannot schedule new tool calls while other tool calls are actively running (executing or awaiting approval).',
        );
      }
      const requestsToProcess = Array.isArray(request) ? request : [request];
      this.completedToolCallsForBatch = [];

      const newToolCalls: ToolCall[] = requestsToProcess.map(
        (reqInfo): ToolCall => {
          const toolInstance = this.config
            .getToolRegistry()
            .getTool(reqInfo.name);
          if (!toolInstance) {
            const suggestion = this.getToolSuggestion(reqInfo.name);
            const errorMessage = `Tool "${reqInfo.name}" not found in registry. Tools must use the exact names that are registered.${suggestion}`;
            return {
              status: 'error',
              request: reqInfo,
              response: createErrorResponse(
                reqInfo,
                new Error(errorMessage),
                ToolErrorType.TOOL_NOT_REGISTERED,
              ),
              durationMs: 0,
            };
          }

          const invocationOrError = this.buildInvocation(
            toolInstance,
            reqInfo.args,
          );
          if (invocationOrError instanceof Error) {
            return {
              status: 'error',
              request: reqInfo,
              tool: toolInstance,
              response: createErrorResponse(
                reqInfo,
                invocationOrError,
                ToolErrorType.INVALID_TOOL_PARAMS,
              ),
              durationMs: 0,
            };
          }

          return {
            status: 'validating',
            request: reqInfo,
            tool: toolInstance,
            invocation: invocationOrError,
            startTime: Date.now(),
          };
        },
      );

      this.toolCallQueue.push(...newToolCalls);
      await this._processNextInQueue(signal);
    } finally {
      this.isScheduling = false;
    }
  }

  private async _processNextInQueue(signal: AbortSignal): Promise<void> {
    // If there's already a tool being processed, or the queue is empty, stop.
    if (this.toolCalls.length > 0 || this.toolCallQueue.length === 0) {
      return;
    }

    // If cancellation happened between steps, handle it.
    if (signal.aborted) {
      this._cancelAllQueuedCalls();
      // Finalize the batch.
      await this.checkAndNotifyCompletion(signal);
      return;
    }

    const toolCall = this.toolCallQueue.shift()!;

    // This is now the single active tool call.
    this.toolCalls = [toolCall];
    this.notifyToolCallsUpdate();

    // Handle tools that were already errored during creation.
    if (toolCall.status === 'error') {
      // An error during validation means this "active" tool is already complete.
      // We need to check for batch completion to either finish or process the next in queue.
      await this.checkAndNotifyCompletion(signal);
      return;
    }

    // This logic is moved from the old `for` loop in `_schedule`.
    if (toolCall.status === 'validating') {
      const { request: reqInfo, invocation } = toolCall;

      try {
        if (signal.aborted) {
          this.setStatusInternal(
            reqInfo.callId,
            'cancelled',
            signal,
            'Tool call cancelled by user.',
          );
          // The completion check will handle the cascade.
          await this.checkAndNotifyCompletion(signal);
          return;
        }

        const confirmationDetails =
          await invocation.shouldConfirmExecute(signal);

        if (!confirmationDetails) {
          this.setToolCallOutcome(
            reqInfo.callId,
            ToolConfirmationOutcome.ProceedAlways,
          );
          this.setStatusInternal(reqInfo.callId, 'scheduled', signal);
        } else {
          if (this.isAutoApproved(toolCall)) {
            this.setToolCallOutcome(
              reqInfo.callId,
              ToolConfirmationOutcome.ProceedAlways,
            );
            this.setStatusInternal(reqInfo.callId, 'scheduled', signal);
          } else {
            // Allow IDE to resolve confirmation
            if (
              confirmationDetails.type === 'edit' &&
              confirmationDetails.ideConfirmation
            ) {
              confirmationDetails.ideConfirmation.then((resolution) => {
                if (resolution.status === 'accepted') {
                  this.handleConfirmationResponse(
                    reqInfo.callId,
                    confirmationDetails.onConfirm,
                    ToolConfirmationOutcome.ProceedOnce,
                    signal,
                  );
                } else {
                  this.handleConfirmationResponse(
                    reqInfo.callId,
                    confirmationDetails.onConfirm,
                    ToolConfirmationOutcome.Cancel,
                    signal,
                  );
                }
              });
            }

            const originalOnConfirm = confirmationDetails.onConfirm;
            const wrappedConfirmationDetails: ToolCallConfirmationDetails = {
              ...confirmationDetails,
              onConfirm: (
                outcome: ToolConfirmationOutcome,
                payload?: ToolConfirmationPayload,
              ) =>
                this.handleConfirmationResponse(
                  reqInfo.callId,
                  originalOnConfirm,
                  outcome,
                  signal,
                  payload,
                ),
            };
            this.setStatusInternal(
              reqInfo.callId,
              'awaiting_approval',
              signal,
              wrappedConfirmationDetails,
            );
          }
        }
      } catch (error) {
        if (signal.aborted) {
          this.setStatusInternal(
            reqInfo.callId,
            'cancelled',
            signal,
            'Tool call cancelled by user.',
          );
          await this.checkAndNotifyCompletion(signal);
        } else {
          this.setStatusInternal(
            reqInfo.callId,
            'error',
            signal,
            createErrorResponse(
              reqInfo,
              error instanceof Error ? error : new Error(String(error)),
              ToolErrorType.UNHANDLED_EXCEPTION,
            ),
          );
          await this.checkAndNotifyCompletion(signal);
        }
      }
    }
    await this.attemptExecutionOfScheduledCalls(signal);
  }

  async handleConfirmationResponse(
    callId: string,
    originalOnConfirm: (outcome: ToolConfirmationOutcome) => Promise<void>,
    outcome: ToolConfirmationOutcome,
    signal: AbortSignal,
    payload?: ToolConfirmationPayload,
  ): Promise<void> {
    const toolCall = this.toolCalls.find(
      (c) => c.request.callId === callId && c.status === 'awaiting_approval',
    );

    if (toolCall && toolCall.status === 'awaiting_approval') {
      await originalOnConfirm(outcome);
    }

    this.setToolCallOutcome(callId, outcome);

    if (outcome === ToolConfirmationOutcome.Cancel || signal.aborted) {
      // Instead of just cancelling one tool, trigger the full cancel cascade.
      this.cancelAll(signal);
      return; // `cancelAll` calls `checkAndNotifyCompletion`, so we can exit here.
    } else if (outcome === ToolConfirmationOutcome.ModifyWithEditor) {
      const waitingToolCall = toolCall as WaitingToolCall;
      if (isModifiableDeclarativeTool(waitingToolCall.tool)) {
        const modifyContext = waitingToolCall.tool.getModifyContext(signal);
        const editorType = this.getPreferredEditor();
        if (!editorType) {
          return;
        }

        this.setStatusInternal(callId, 'awaiting_approval', signal, {
          ...waitingToolCall.confirmationDetails,
          isModifying: true,
        } as ToolCallConfirmationDetails);

        const contentOverrides =
          waitingToolCall.confirmationDetails.type === 'edit'
            ? {
                currentContent:
                  waitingToolCall.confirmationDetails.originalContent,
                proposedContent: waitingToolCall.confirmationDetails.newContent,
              }
            : undefined;

        const { updatedParams, updatedDiff } = await modifyWithEditor<
          typeof waitingToolCall.request.args
        >(
          waitingToolCall.request.args,
          modifyContext as ModifyContext<typeof waitingToolCall.request.args>,
          editorType,
          signal,
          this.onEditorClose,
          contentOverrides,
        );
        this.setArgsInternal(callId, updatedParams);
        this.setStatusInternal(callId, 'awaiting_approval', signal, {
          ...waitingToolCall.confirmationDetails,
          fileDiff: updatedDiff,
          isModifying: false,
        } as ToolCallConfirmationDetails);
      }
    } else {
      // If the client provided new content, apply it before scheduling.
      if (payload?.newContent && toolCall) {
        await this._applyInlineModify(
          toolCall as WaitingToolCall,
          payload,
          signal,
        );
      }
      this.setStatusInternal(callId, 'scheduled', signal);
    }
    await this.attemptExecutionOfScheduledCalls(signal);
  }

  /**
   * Applies user-provided content changes to a tool call that is awaiting confirmation.
   * This method updates the tool's arguments and refreshes the confirmation prompt with a new diff
   * before the tool is scheduled for execution.
   * @private
   */
  private async _applyInlineModify(
    toolCall: WaitingToolCall,
    payload: ToolConfirmationPayload,
    signal: AbortSignal,
  ): Promise<void> {
    if (
      toolCall.confirmationDetails.type !== 'edit' ||
      !isModifiableDeclarativeTool(toolCall.tool)
    ) {
      return;
    }

    const modifyContext = toolCall.tool.getModifyContext(signal);
    const currentContent = await modifyContext.getCurrentContent(
      toolCall.request.args,
    );

    const updatedParams = modifyContext.createUpdatedParams(
      currentContent,
      payload.newContent,
      toolCall.request.args,
    );
    const updatedDiff = Diff.createPatch(
      modifyContext.getFilePath(toolCall.request.args),
      currentContent,
      payload.newContent,
      'Current',
      'Proposed',
    );

    this.setArgsInternal(toolCall.request.callId, updatedParams);
    this.setStatusInternal(
      toolCall.request.callId,
      'awaiting_approval',
      signal,
      {
        ...toolCall.confirmationDetails,
        fileDiff: updatedDiff,
      },
    );
  }

  private async attemptExecutionOfScheduledCalls(
    signal: AbortSignal,
  ): Promise<void> {
    debugLogger.log(
      'Attempting execution of scheduled tool calls. Current tool call statuses:',
    );
    for (const call of this.toolCalls) {
      debugLogger.log(
        `- Tool Call ID: ${call.request.callId}, Name: ${call.request.name}, Status: ${call.status}`,
      );
    }
    const allCallsFinalOrScheduled = this.toolCalls.every(
      (call) =>
        call.status === 'scheduled' ||
        call.status === 'cancelled' ||
        call.status === 'success' ||
        call.status === 'error',
    );

    if (allCallsFinalOrScheduled) {
      const callsToExecute = this.toolCalls.filter(
        (call) => call.status === 'scheduled',
      );

      for (const toolCall of callsToExecute) {
        debugLogger.log(
          `Starting execution of scheduled tool call: ${toolCall.request.name} (ID: ${toolCall.request.callId})`,
        );
        if (toolCall.status !== 'scheduled') continue;

        const scheduledCall = toolCall;
        const { callId, name: toolName } = scheduledCall.request;
        const invocation = scheduledCall.invocation;
        this.setStatusInternal(callId, 'executing', signal);

        const liveOutputCallback =
          scheduledCall.tool.canUpdateOutput && this.outputUpdateHandler
            ? (outputChunk: string | AnsiOutput) => {
                if (this.outputUpdateHandler) {
                  this.outputUpdateHandler(callId, outputChunk);
                }
                this.toolCalls = this.toolCalls.map((tc) =>
                  tc.request.callId === callId && tc.status === 'executing'
                    ? { ...tc, liveOutput: outputChunk }
                    : tc,
                );
                this.notifyToolCallsUpdate();
              }
            : undefined;

        const shellExecutionConfig = this.config.getShellExecutionConfig();

<<<<<<< HEAD
        await runInDevTraceSpan(
          {
            name: toolCall.tool.name,
            attributes: { type: 'tool-call' },
          },
          async ({ metadata: spanMetadata }) => {
            spanMetadata.input = {
              request: toolCall.request,
            };
            // TODO: Refactor to remove special casing for ShellToolInvocation.
            // Introduce a generic callbacks object for the execute method to handle
            // things like `onPid` and `onLiveOutput`. This will make the scheduler
            // agnostic to the invocation type.
            let promise: Promise<ToolResult>;
            if (invocation instanceof ShellToolInvocation) {
              const setPidCallback = (pid: number) => {
                this.toolCalls = this.toolCalls.map((tc) =>
                  tc.request.callId === callId && tc.status === 'executing'
                    ? { ...tc, pid }
                    : tc,
                );
                this.notifyToolCallsUpdate();
              };
              promise = invocation.execute(
                signal,
                liveOutputCallback,
                shellExecutionConfig,
                setPidCallback,
              );
            } else {
              promise = invocation.execute(
                signal,
                liveOutputCallback,
                shellExecutionConfig,
              );
            }
=======
        // TODO: Refactor to remove special casing for ShellToolInvocation.
        // Introduce a generic callbacks object for the execute method to handle
        // things like `onPid` and `onLiveOutput`. This will make the scheduler
        // agnostic to the invocation type.
        let promise: Promise<ToolResult>;
        if (invocation instanceof ShellToolInvocation) {
          const setPidCallback = (pid: number) => {
            this.toolCalls = this.toolCalls.map((tc) =>
              tc.request.callId === callId && tc.status === 'executing'
                ? { ...tc, pid }
                : tc,
            );
            this.notifyToolCallsUpdate();
          };
          debugLogger.log(
            `Executing shell tool invocation for tool call ID: ${callId}`,
          );
          promise = invocation.execute(
            signal,
            liveOutputCallback,
            shellExecutionConfig,
            setPidCallback,
          );
        } else {
          debugLogger.log(
            `Executing non-shell tool invocation for tool call ID: ${callId}`,
          );
          promise = invocation.execute(
            signal,
            liveOutputCallback,
            shellExecutionConfig,
          );
        }
>>>>>>> 386756bd

            try {
              const toolResult: ToolResult = await promise;
              spanMetadata.output = toolResult;
              if (signal.aborted) {
                this.setStatusInternal(
                  callId,
                  'cancelled',
                  signal,
                  'User cancelled tool execution.',
                );
              } else if (toolResult.error === undefined) {
                let content = toolResult.llmContent;
                let outputFile: string | undefined = undefined;
                const contentLength =
                  typeof content === 'string' ? content.length : undefined;
                if (
                  typeof content === 'string' &&
                  toolName === SHELL_TOOL_NAME &&
                  this.config.getEnableToolOutputTruncation() &&
                  this.config.getTruncateToolOutputThreshold() > 0 &&
                  this.config.getTruncateToolOutputLines() > 0
                ) {
                  const originalContentLength = content.length;
                  const threshold =
                    this.config.getTruncateToolOutputThreshold();
                  const lines = this.config.getTruncateToolOutputLines();
                  const truncatedResult = await truncateAndSaveToFile(
                    content,
                    callId,
                    this.config.storage.getProjectTempDir(),
                    threshold,
                    lines,
                  );
                  content = truncatedResult.content;
                  outputFile = truncatedResult.outputFile;

                  if (outputFile) {
                    logToolOutputTruncated(
                      this.config,
                      new ToolOutputTruncatedEvent(
                        scheduledCall.request.prompt_id,
                        {
                          toolName,
                          originalContentLength,
                          truncatedContentLength: content.length,
                          threshold,
                          lines,
                        },
                      ),
                    );
                  }
                }

                const response = convertToFunctionResponse(
                  toolName,
                  callId,
                  content,
                );
                const successResponse: ToolCallResponseInfo = {
                  callId,
                  responseParts: response,
                  resultDisplay: toolResult.returnDisplay,
                  error: undefined,
                  errorType: undefined,
                  outputFile,
                  contentLength,
                };
                this.setStatusInternal(
                  callId,
                  'success',
                  signal,
                  successResponse,
                );
              } else {
                // It is a failure
                const error = new Error(toolResult.error.message);
                const errorResponse = createErrorResponse(
                  scheduledCall.request,
                  error,
                  toolResult.error.type,
                );
                this.setStatusInternal(callId, 'error', signal, errorResponse);
              }
            } catch (executionError: unknown) {
              spanMetadata.error = executionError;
              if (signal.aborted) {
                this.setStatusInternal(
                  callId,
                  'cancelled',
                  signal,
                  'User cancelled tool execution.',
                );
              } else {
                this.setStatusInternal(
                  callId,
                  'error',
                  signal,
                  createErrorResponse(
                    scheduledCall.request,
                    executionError instanceof Error
                      ? executionError
                      : new Error(String(executionError)),
                    ToolErrorType.UNHANDLED_EXCEPTION,
                  ),
                );
              }
            }
            await this.checkAndNotifyCompletion(signal);
          },
        );
      }
    }
  }

  private async checkAndNotifyCompletion(signal: AbortSignal): Promise<void> {
    // This method is now only concerned with the single active tool call.
    if (this.toolCalls.length === 0) {
      // It's possible to be called when a batch is cancelled before any tool has started.
      if (signal.aborted && this.toolCallQueue.length > 0) {
        this._cancelAllQueuedCalls();
      }
    } else {
      const activeCall = this.toolCalls[0];
      const isTerminal =
        activeCall.status === 'success' ||
        activeCall.status === 'error' ||
        activeCall.status === 'cancelled';

      // If the active tool is not in a terminal state (e.g., it's 'executing' or 'awaiting_approval'),
      // then the scheduler is still busy or paused. We should not proceed.
      if (!isTerminal) {
        return;
      }

      // The active tool is finished. Move it to the completed batch.
      const completedCall = activeCall as CompletedToolCall;
      this.completedToolCallsForBatch.push(completedCall);
      logToolCall(this.config, new ToolCallEvent(completedCall));

      // Clear the active tool slot. This is crucial for the sequential processing.
      this.toolCalls = [];
    }

    // Now, check if the entire batch is complete.
    // The batch is complete if the queue is empty or the operation was cancelled.
    if (this.toolCallQueue.length === 0 || signal.aborted) {
      if (signal.aborted) {
        this._cancelAllQueuedCalls();
      }

      // If there's nothing to report and we weren't cancelled, we can stop.
      // But if we were cancelled, we must proceed to potentially start the next queued request.
      if (this.completedToolCallsForBatch.length === 0 && !signal.aborted) {
        return;
      }

      if (this.onAllToolCallsComplete) {
        this.isFinalizingToolCalls = true;
        // Use the batch array, not the (now empty) active array.
        await this.onAllToolCallsComplete(this.completedToolCallsForBatch);
        this.completedToolCallsForBatch = []; // Clear after reporting.
        this.isFinalizingToolCalls = false;
      }
      this.isCancelling = false;
      this.notifyToolCallsUpdate();

      // After completion of the entire batch, process the next item in the main request queue.
      if (this.requestQueue.length > 0) {
        const next = this.requestQueue.shift()!;
        this._schedule(next.request, next.signal)
          .then(next.resolve)
          .catch(next.reject);
      }
    } else {
      // The batch is not yet complete, so continue processing the current batch sequence.
      await this._processNextInQueue(signal);
    }
  }

  private _cancelAllQueuedCalls(): void {
    while (this.toolCallQueue.length > 0) {
      const queuedCall = this.toolCallQueue.shift()!;
      // Don't cancel tools that already errored during validation.
      if (queuedCall.status === 'error') {
        this.completedToolCallsForBatch.push(queuedCall);
        continue;
      }
      const durationMs =
        'startTime' in queuedCall && queuedCall.startTime
          ? Date.now() - queuedCall.startTime
          : undefined;
      const errorMessage =
        '[Operation Cancelled] User cancelled the operation.';
      this.completedToolCallsForBatch.push({
        request: queuedCall.request,
        tool: queuedCall.tool,
        invocation: queuedCall.invocation,
        status: 'cancelled',
        response: {
          callId: queuedCall.request.callId,
          responseParts: [
            {
              functionResponse: {
                id: queuedCall.request.callId,
                name: queuedCall.request.name,
                response: {
                  error: errorMessage,
                },
              },
            },
          ],
          resultDisplay: undefined,
          error: undefined,
          errorType: undefined,
          contentLength: errorMessage.length,
        },
        durationMs,
        outcome: ToolConfirmationOutcome.Cancel,
      });
    }
  }

  private notifyToolCallsUpdate(): void {
    if (this.onToolCallsUpdate) {
      this.onToolCallsUpdate([
        ...this.completedToolCallsForBatch,
        ...this.toolCalls,
        ...this.toolCallQueue,
      ]);
    }
  }

  private setToolCallOutcome(callId: string, outcome: ToolConfirmationOutcome) {
    this.toolCalls = this.toolCalls.map((call) => {
      if (call.request.callId !== callId) return call;
      return {
        ...call,
        outcome,
      };
    });
  }

  private isAutoApproved(toolCall: ValidatingToolCall): boolean {
    if (
      this.config.getApprovalMode() === ApprovalMode.YOLO ||
      toolCall.request.isSubagent
    ) {
      return true;
    }

    const allowedTools = this.config.getAllowedTools() || [];
    const { tool, invocation } = toolCall;
    const toolName = typeof tool === 'string' ? tool : tool.name;

    if (SHELL_TOOL_NAMES.includes(toolName)) {
      return isShellInvocationAllowlisted(invocation, allowedTools);
    }

    return doesToolInvocationMatch(tool, invocation, allowedTools);
  }
}<|MERGE_RESOLUTION|>--- conflicted
+++ resolved
@@ -25,11 +25,8 @@
   ToolCallEvent,
   logToolOutputTruncated,
   ToolOutputTruncatedEvent,
-<<<<<<< HEAD
   runInDevTraceSpan,
-=======
   debugLogger,
->>>>>>> 386756bd
 } from '../index.js';
 import { READ_FILE_TOOL_NAME, SHELL_TOOL_NAME } from '../tools/tool-names.js';
 import type { Part, PartListUnion } from '@google/genai';
@@ -1123,7 +1120,6 @@
 
         const shellExecutionConfig = this.config.getShellExecutionConfig();
 
-<<<<<<< HEAD
         await runInDevTraceSpan(
           {
             name: toolCall.tool.name,
@@ -1147,6 +1143,9 @@
                 );
                 this.notifyToolCallsUpdate();
               };
+              debugLogger.log(
+               `Executing shell tool invocation for tool call ID: ${callId}`,
+              );
               promise = invocation.execute(
                 signal,
                 liveOutputCallback,
@@ -1154,47 +1153,15 @@
                 setPidCallback,
               );
             } else {
+              debugLogger.log(
+                `Executing non-shell tool invocation for tool call ID: ${callId}`,
+              );
               promise = invocation.execute(
                 signal,
                 liveOutputCallback,
                 shellExecutionConfig,
               );
             }
-=======
-        // TODO: Refactor to remove special casing for ShellToolInvocation.
-        // Introduce a generic callbacks object for the execute method to handle
-        // things like `onPid` and `onLiveOutput`. This will make the scheduler
-        // agnostic to the invocation type.
-        let promise: Promise<ToolResult>;
-        if (invocation instanceof ShellToolInvocation) {
-          const setPidCallback = (pid: number) => {
-            this.toolCalls = this.toolCalls.map((tc) =>
-              tc.request.callId === callId && tc.status === 'executing'
-                ? { ...tc, pid }
-                : tc,
-            );
-            this.notifyToolCallsUpdate();
-          };
-          debugLogger.log(
-            `Executing shell tool invocation for tool call ID: ${callId}`,
-          );
-          promise = invocation.execute(
-            signal,
-            liveOutputCallback,
-            shellExecutionConfig,
-            setPidCallback,
-          );
-        } else {
-          debugLogger.log(
-            `Executing non-shell tool invocation for tool call ID: ${callId}`,
-          );
-          promise = invocation.execute(
-            signal,
-            liveOutputCallback,
-            shellExecutionConfig,
-          );
-        }
->>>>>>> 386756bd
 
             try {
               const toolResult: ToolResult = await promise;
