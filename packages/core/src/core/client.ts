--- conflicted
+++ resolved
@@ -53,11 +53,8 @@
 import { handleFallback } from '../fallback/handler.js';
 import type { RoutingContext } from '../routing/routingStrategy.js';
 import { debugLogger } from '../utils/debugLogger.js';
-<<<<<<< HEAD
 import type { ModelConfigKey } from '../services/modelConfigService.js';
-=======
 import * as fs from 'node:fs/promises';
->>>>>>> 386756bd
 
 export function isThinkingSupported(model: string) {
   return (
