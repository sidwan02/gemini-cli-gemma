--- conflicted
+++ resolved
@@ -200,11 +200,17 @@
     timeoutSignal: AbortSignal, // Pass the timeout controller's signal
   ): Promise<AgentTurnResult> {
     const promptId = `${this.agentId}#${turnCounter}`;
+      
+    
+    debugLogger.log('Prompt ID: ' + promptId);
 
     await this.tryCompressChat(chat, promptId);
 
-    const { functionCalls } = await promptIdContext.run(promptId, async () =>
-      this.callModel(chat, currentMessage, tools, combinedSignal, promptId),
+    // The textResponse is not deconstructed from callModel, but it's used to emit/yield thoughts and streamed chunks to the UI.
+    const { functionCalls, textResponse } = await promptIdContext.run(
+      promptId,
+      async () =>
+        this.callModel(chat, currentMessage, tools, signal, promptId),
     );
 
     if (combinedSignal.aborted) {
@@ -236,12 +242,26 @@
 
     if (taskCompleted) {
       const finalResult = submittedOutput ?? 'Task completed successfully.';
+
+      // Remove the complete_task tool call from the final result.
+      // This condition is only hit if outputConfig is not set (subagent
+      // doesn't have structured response/json/schema).
+      if (submittedOutput === 'Task completed successfully.') {
+        finalResult = textResponse
+          .replace('```json\n{"name": "complete_task"}\n```', '')
+          .trim();
+      }
+
       return {
         status: 'stop',
         terminateReason: AgentTerminateMode.GOAL,
         finalResult,
       };
     }
+      
+    // debugLogger.log(
+    //   `[Executor] Next message: ${JSON.stringify(nextMessage, null, 2)}`,
+    // );
 
     // Task is not complete, continue to the next turn.
     return {
@@ -426,7 +446,6 @@
           break;
         }
 
-<<<<<<< HEAD
         const turnResult = await this.executeTurn(
           chat,
           currentMessage,
@@ -434,17 +453,6 @@
           turnCounter++,
           combinedSignal,
           timeoutController.signal,
-=======
-        const promptId = `${this.agentId}#${turnCounter++}`;
-
-        debugLogger.log('Prompt ID: ' + promptId);
-
-        // The textResponse is not deconstructed from callModel, but it's used to emit/yield thoughts and streamed chunks to the UI.
-        const { functionCalls, textResponse } = await promptIdContext.run(
-          promptId,
-          async () =>
-            this.callModel(chat, currentMessage, tools, signal, promptId),
->>>>>>> 386756bd
         );
 
         if (turnResult.status === 'stop') {
@@ -476,21 +484,8 @@
           signal, // Pass the external signal
         );
 
-<<<<<<< HEAD
         if (recoveryResult !== null) {
           // Recovery Succeeded
-=======
-        if (taskCompleted) {
-          finalResult = submittedOutput ?? 'Task completed successfully.';
-          // Remove the complete_task tool call from the final result.
-          // This condition is only hit if outputConfig is not set (subagent
-          // doesn't have structured response/json/schema).
-          if (submittedOutput === 'Task completed successfully.') {
-            finalResult = textResponse
-              .replace('```json\n{"name": "complete_task"}\n```', '')
-              .trim();
-          }
->>>>>>> 386756bd
           terminateReason = AgentTerminateMode.GOAL;
           finalResult = recoveryResult;
         } else {
@@ -520,15 +515,6 @@
             });
           }
         }
-<<<<<<< HEAD
-=======
-
-        // debugLogger.log(
-        //   `[Executor] Next message: ${JSON.stringify(nextMessage, null, 2)}`,
-        // );
-
-        currentMessage = nextMessage;
->>>>>>> 386756bd
       }
 
       // === FINAL RETURN LOGIC ===
