/**
 * @license
 * Copyright 2025 Google LLC
 * SPDX-License-Identifier: Apache-2.0
 */

import * as path from 'node:path';
import process from 'node:process';
import type {
  ContentGenerator,
  ContentGeneratorConfig,
} from '../core/contentGenerator.js';
import {
  AuthType,
  createContentGenerator,
  createContentGeneratorConfig,
} from '../core/contentGenerator.js';
import { PromptRegistry } from '../prompts/prompt-registry.js';
import { ToolRegistry } from '../tools/tool-registry.js';
import { LSTool } from '../tools/ls.js';
import { ReadFileTool } from '../tools/read-file.js';
import { GrepTool } from '../tools/grep.js';
import { canUseRipgrep, RipGrepTool } from '../tools/ripGrep.js';
import { GlobTool } from '../tools/glob.js';
import { EditTool } from '../tools/edit.js';
import { SmartEditTool } from '../tools/smart-edit.js';
import { ShellTool } from '../tools/shell.js';
import { WriteFileTool } from '../tools/write-file.js';
import { WebFetchTool } from '../tools/web-fetch.js';
import { ReadManyFilesTool } from '../tools/read-many-files.js';
import { MemoryTool, setGeminiMdFilename } from '../tools/memoryTool.js';
import { WebSearchTool } from '../tools/web-search.js';
import { GeminiClient } from '../core/client.js';
import { BaseLlmClient } from '../core/baseLlmClient.js';
import { FileDiscoveryService } from '../services/fileDiscoveryService.js';
import { GitService } from '../services/gitService.js';
import type { TelemetryTarget } from '../telemetry/index.js';
import {
  initializeTelemetry,
  DEFAULT_TELEMETRY_TARGET,
  DEFAULT_OTLP_ENDPOINT,
  uiTelemetryService,
} from '../telemetry/index.js';
import { tokenLimit } from '../core/tokenLimits.js';
import { StartSessionEvent } from '../telemetry/index.js';
import {
  DEFAULT_GEMINI_EMBEDDING_MODEL,
  DEFAULT_GEMINI_FLASH_MODEL,
  DEFAULT_GEMINI_MODEL,
  DEFAULT_THINKING_MODE,
} from './models.js';
import { shouldAttemptBrowserLaunch } from '../utils/browser.js';
import type { MCPOAuthConfig } from '../mcp/oauth-provider.js';
import { ideContextStore } from '../ide/ideContext.js';
import { WriteTodosTool } from '../tools/write-todos.js';
import type { FileSystemService } from '../services/fileSystemService.js';
import { StandardFileSystemService } from '../services/fileSystemService.js';
import {
  logCliConfiguration,
  logRipgrepFallback,
} from '../telemetry/loggers.js';
import { RipgrepFallbackEvent } from '../telemetry/types.js';
import type { FallbackModelHandler } from '../fallback/types.js';
import { ModelRouterService } from '../routing/modelRouterService.js';
import { OutputFormat } from '../output/types.js';

// Re-export OAuth config type
export type { MCPOAuthConfig, AnyToolInvocation };
import type { AnyToolInvocation } from '../tools/tools.js';
import { WorkspaceContext } from '../utils/workspaceContext.js';
import { Storage } from './storage.js';
import type { ShellExecutionConfig } from '../services/shellExecutionService.js';
import { FileExclusions } from '../utils/ignorePatterns.js';
import type { EventEmitter } from 'node:events';
import { MessageBus } from '../confirmation-bus/message-bus.js';
import { PolicyEngine } from '../policy/policy-engine.js';
import type { PolicyEngineConfig } from '../policy/types.js';
import type { UserTierId } from '../code_assist/types.js';
import { AgentRegistry } from '../agents/registry.js';
import { setGlobalProxy } from '../utils/fetch.js';
import { SubagentToolWrapper } from '../agents/subagent-tool-wrapper.js';

export enum ApprovalMode {
  DEFAULT = 'default',
  AUTO_EDIT = 'autoEdit',
  YOLO = 'yolo',
}

export interface AccessibilitySettings {
  disableLoadingPhrases?: boolean;
  screenReader?: boolean;
}

export interface BugCommandSettings {
  urlTemplate: string;
}

export interface ChatCompressionSettings {
  contextPercentageThreshold?: number;
}

export interface SummarizeToolOutputSettings {
  tokenBudget?: number;
}

export interface TelemetrySettings {
  enabled?: boolean;
  target?: TelemetryTarget;
  otlpEndpoint?: string;
  otlpProtocol?: 'grpc' | 'http';
  logPrompts?: boolean;
  outfile?: string;
  useCollector?: boolean;
}

export interface OutputSettings {
  format?: OutputFormat;
}

export interface CodebaseInvestigatorSettings {
  enabled?: boolean;
  maxNumTurns?: number;
  maxTimeMinutes?: number;
  thinkingBudget?: number;
  model?: string;
}

export interface GemmaSubagentSettings {
  enabled?: boolean;
  model?: string;
  host?: string;
}

<<<<<<< HEAD
export interface BuildAndTestSettings {
  enabled?: boolean;
  model?: string;
  host?: string;
=======
export interface UseModelRouterSettings {
  enabled?: boolean;
  useGemmaRouting?: {
    enabled?: boolean;
    model?: string;
    host?: string;
  };
>>>>>>> bfc273e6
}

/**
 * All information required in CLI to handle an extension. Defined in Core so
 * that the collection of loaded, active, and inactive extensions can be passed
 * around on the config object though Core does not use this information
 * directly.
 */
export interface GeminiCLIExtension {
  name: string;
  version: string;
  isActive: boolean;
  path: string;
  installMetadata?: ExtensionInstallMetadata;
  mcpServers?: Record<string, MCPServerConfig>;
  contextFiles: string[];
  excludeTools?: string[];
  id: string;
}

export interface ExtensionInstallMetadata {
  source: string;
  type: 'git' | 'local' | 'link' | 'github-release';
  releaseTag?: string; // Only present for github-release installs.
  ref?: string;
  autoUpdate?: boolean;
  allowPreRelease?: boolean;
}

import type { FileFilteringOptions } from './constants.js';
import {
  DEFAULT_FILE_FILTERING_OPTIONS,
  DEFAULT_MEMORY_FILE_FILTERING_OPTIONS,
} from './constants.js';
import { debugLogger } from '../utils/debugLogger.js';

export type { FileFilteringOptions };
export {
  DEFAULT_FILE_FILTERING_OPTIONS,
  DEFAULT_MEMORY_FILE_FILTERING_OPTIONS,
};

export const DEFAULT_TRUNCATE_TOOL_OUTPUT_THRESHOLD = 4_000_000;
export const DEFAULT_TRUNCATE_TOOL_OUTPUT_LINES = 1000;

export class MCPServerConfig {
  constructor(
    // For stdio transport
    readonly command?: string,
    readonly args?: string[],
    readonly env?: Record<string, string>,
    readonly cwd?: string,
    // For sse transport
    readonly url?: string,
    // For streamable http transport
    readonly httpUrl?: string,
    readonly headers?: Record<string, string>,
    // For websocket transport
    readonly tcp?: string,
    // Common
    readonly timeout?: number,
    readonly trust?: boolean,
    // Metadata
    readonly description?: string,
    readonly includeTools?: string[],
    readonly excludeTools?: string[],
    readonly extension?: GeminiCLIExtension,
    // OAuth configuration
    readonly oauth?: MCPOAuthConfig,
    readonly authProviderType?: AuthProviderType,
    // Service Account Configuration
    /* targetAudience format: CLIENT_ID.apps.googleusercontent.com */
    readonly targetAudience?: string,
    /* targetServiceAccount format: <service-account-name>@<project-num>.iam.gserviceaccount.com */
    readonly targetServiceAccount?: string,
  ) {}
}

export enum AuthProviderType {
  DYNAMIC_DISCOVERY = 'dynamic_discovery',
  GOOGLE_CREDENTIALS = 'google_credentials',
  SERVICE_ACCOUNT_IMPERSONATION = 'service_account_impersonation',
}

export interface SandboxConfig {
  command: 'docker' | 'podman' | 'sandbox-exec';
  image: string;
}

export interface ConfigParameters {
  sessionId: string;
  embeddingModel?: string;
  sandbox?: SandboxConfig;
  targetDir: string;
  debugMode: boolean;
  question?: string;

  coreTools?: string[];
  allowedTools?: string[];
  excludeTools?: string[];
  toolDiscoveryCommand?: string;
  toolCallCommand?: string;
  mcpServerCommand?: string;
  mcpServers?: Record<string, MCPServerConfig>;
  userMemory?: string;
  geminiMdFileCount?: number;
  geminiMdFilePaths?: string[];
  approvalMode?: ApprovalMode;
  showMemoryUsage?: boolean;
  contextFileName?: string | string[];
  accessibility?: AccessibilitySettings;
  telemetry?: TelemetrySettings;
  usageStatisticsEnabled?: boolean;
  fileFiltering?: {
    respectGitIgnore?: boolean;
    respectGeminiIgnore?: boolean;
    enableRecursiveFileSearch?: boolean;
    disableFuzzySearch?: boolean;
  };
  checkpointing?: boolean;
  proxy?: string;
  cwd: string;
  fileDiscoveryService?: FileDiscoveryService;
  includeDirectories?: string[];
  bugCommand?: BugCommandSettings;
  model: string;
  maxSessionTurns?: number;
  experimentalZedIntegration?: boolean;
  listExtensions?: boolean;
  extensions?: GeminiCLIExtension[];
  enabledExtensions?: string[];
  blockedMcpServers?: Array<{ name: string; extensionName: string }>;
  noBrowser?: boolean;
  summarizeToolOutput?: Record<string, SummarizeToolOutputSettings>;
  folderTrust?: boolean;
  ideMode?: boolean;
  loadMemoryFromIncludeDirectories?: boolean;
  chatCompression?: ChatCompressionSettings;
  interactive?: boolean;
  trustedFolder?: boolean;
  useRipgrep?: boolean;
  enableInteractiveShell?: boolean;
  skipNextSpeakerCheck?: boolean;
  shellExecutionConfig?: ShellExecutionConfig;
  extensionManagement?: boolean;
  enablePromptCompletion?: boolean;
  truncateToolOutputThreshold?: number;
  truncateToolOutputLines?: number;
  enableToolOutputTruncation?: boolean;
  eventEmitter?: EventEmitter;
  useSmartEdit?: boolean;
  useWriteTodos?: boolean;
  policyEngineConfig?: PolicyEngineConfig;
  output?: OutputSettings;
  useModelRouter?: UseModelRouterSettings;
  enableMessageBusIntegration?: boolean;
  codebaseInvestigatorSettings?: CodebaseInvestigatorSettings;
<<<<<<< HEAD
  gemmaSettings?: GemmaSettings;
  buildAndTestSettings?: BuildAndTestSettings;
=======
  gemmaSubagentSettings?: GemmaSubagentSettings;
>>>>>>> bfc273e6
  continueOnFailedApiCall?: boolean;
  retryFetchErrors?: boolean;
  enableShellOutputEfficiency?: boolean;
  fakeResponses?: string;
  ptyInfo?: string;
  disableYoloMode?: boolean;
}

export class Config {
  private toolRegistry!: ToolRegistry;
  private promptRegistry!: PromptRegistry;
  private agentRegistry!: AgentRegistry;
  private readonly sessionId: string;
  private fileSystemService: FileSystemService;
  private contentGeneratorConfig!: ContentGeneratorConfig;
  private contentGenerator!: ContentGenerator;
  private readonly embeddingModel: string;
  private readonly sandbox: SandboxConfig | undefined;
  private readonly targetDir: string;
  private workspaceContext: WorkspaceContext;
  private readonly debugMode: boolean;
  private readonly question: string | undefined;

  private readonly coreTools: string[] | undefined;
  private readonly allowedTools: string[] | undefined;
  private readonly excludeTools: string[] | undefined;
  private readonly toolDiscoveryCommand: string | undefined;
  private readonly toolCallCommand: string | undefined;
  private readonly mcpServerCommand: string | undefined;
  private readonly mcpServers: Record<string, MCPServerConfig> | undefined;
  private userMemory: string;
  private geminiMdFileCount: number;
  private geminiMdFilePaths: string[];
  private approvalMode: ApprovalMode;
  private readonly showMemoryUsage: boolean;
  private readonly accessibility: AccessibilitySettings;
  private readonly telemetrySettings: TelemetrySettings;
  private readonly usageStatisticsEnabled: boolean;
  private geminiClient!: GeminiClient;
  private baseLlmClient!: BaseLlmClient;
  private modelRouterService: ModelRouterService;
  private readonly fileFiltering: {
    respectGitIgnore: boolean;
    respectGeminiIgnore: boolean;
    enableRecursiveFileSearch: boolean;
    disableFuzzySearch: boolean;
  };
  private fileDiscoveryService: FileDiscoveryService | null = null;
  private gitService: GitService | undefined = undefined;
  private readonly checkpointing: boolean;
  private readonly proxy: string | undefined;
  private readonly cwd: string;
  private readonly bugCommand: BugCommandSettings | undefined;
  private model: string;
  private readonly noBrowser: boolean;
  private readonly folderTrust: boolean;
  private ideMode: boolean;

  private inFallbackMode = false;
  private readonly maxSessionTurns: number;
  private readonly listExtensions: boolean;
  private readonly _extensions: GeminiCLIExtension[];
  private readonly _enabledExtensions: string[];
  private readonly _blockedMcpServers: Array<{
    name: string;
    extensionName: string;
  }>;
  fallbackModelHandler?: FallbackModelHandler;
  private quotaErrorOccurred: boolean = false;
  private readonly summarizeToolOutput:
    | Record<string, SummarizeToolOutputSettings>
    | undefined;
  private readonly experimentalZedIntegration: boolean = false;
  private readonly loadMemoryFromIncludeDirectories: boolean = false;
  private readonly chatCompression: ChatCompressionSettings | undefined;
  private readonly interactive: boolean;
  private readonly ptyInfo: string;
  private readonly trustedFolder: boolean | undefined;
  private readonly useRipgrep: boolean;
  private readonly enableInteractiveShell: boolean;
  private readonly skipNextSpeakerCheck: boolean;
  private shellExecutionConfig: ShellExecutionConfig;
  private readonly extensionManagement: boolean = true;
  private readonly enablePromptCompletion: boolean = false;
  private readonly truncateToolOutputThreshold: number;
  private readonly truncateToolOutputLines: number;
  private readonly enableToolOutputTruncation: boolean;
  private initialized: boolean = false;
  readonly storage: Storage;
  private readonly fileExclusions: FileExclusions;
  private readonly eventEmitter?: EventEmitter;
  private readonly useSmartEdit: boolean;
  private readonly useWriteTodos: boolean;
  private readonly messageBus: MessageBus;
  private readonly policyEngine: PolicyEngine;
  private readonly outputSettings: OutputSettings;
  private readonly useModelRouter: UseModelRouterSettings;
  private readonly enableMessageBusIntegration: boolean;
  private readonly codebaseInvestigatorSettings: CodebaseInvestigatorSettings;
<<<<<<< HEAD
  private readonly gemmaSettings: GemmaSettings;
  private readonly buildAndTestSettings: BuildAndTestSettings;
=======
  private readonly gemmaSubagentSettings: GemmaSubagentSettings;
>>>>>>> bfc273e6
  private readonly continueOnFailedApiCall: boolean;
  private readonly retryFetchErrors: boolean;
  private readonly enableShellOutputEfficiency: boolean;
  readonly fakeResponses?: string;
  private readonly disableYoloMode: boolean;

  constructor(params: ConfigParameters) {
    this.sessionId = params.sessionId;
    this.embeddingModel =
      params.embeddingModel ?? DEFAULT_GEMINI_EMBEDDING_MODEL;
    this.fileSystemService = new StandardFileSystemService();
    this.sandbox = params.sandbox;
    this.targetDir = path.resolve(params.targetDir);
    this.workspaceContext = new WorkspaceContext(
      this.targetDir,
      params.includeDirectories ?? [],
    );
    this.debugMode = params.debugMode;
    this.question = params.question;

    this.coreTools = params.coreTools;
    this.allowedTools = params.allowedTools;
    this.excludeTools = params.excludeTools;
    this.toolDiscoveryCommand = params.toolDiscoveryCommand;
    this.toolCallCommand = params.toolCallCommand;
    this.mcpServerCommand = params.mcpServerCommand;
    this.mcpServers = params.mcpServers;
    this.userMemory = params.userMemory ?? '';
    this.geminiMdFileCount = params.geminiMdFileCount ?? 0;
    this.geminiMdFilePaths = params.geminiMdFilePaths ?? [];
    this.approvalMode = params.approvalMode ?? ApprovalMode.DEFAULT;
    this.showMemoryUsage = params.showMemoryUsage ?? false;
    this.accessibility = params.accessibility ?? {};
    this.telemetrySettings = {
      enabled: params.telemetry?.enabled ?? false,
      target: params.telemetry?.target ?? DEFAULT_TELEMETRY_TARGET,
      otlpEndpoint: params.telemetry?.otlpEndpoint ?? DEFAULT_OTLP_ENDPOINT,
      otlpProtocol: params.telemetry?.otlpProtocol,
      logPrompts: params.telemetry?.logPrompts ?? true,
      outfile: params.telemetry?.outfile,
      useCollector: params.telemetry?.useCollector,
    };
    this.usageStatisticsEnabled = params.usageStatisticsEnabled ?? true;

    this.fileFiltering = {
      respectGitIgnore:
        params.fileFiltering?.respectGitIgnore ??
        DEFAULT_FILE_FILTERING_OPTIONS.respectGitIgnore,
      respectGeminiIgnore:
        params.fileFiltering?.respectGeminiIgnore ??
        DEFAULT_FILE_FILTERING_OPTIONS.respectGeminiIgnore,
      enableRecursiveFileSearch:
        params.fileFiltering?.enableRecursiveFileSearch ?? true,
      disableFuzzySearch: params.fileFiltering?.disableFuzzySearch ?? false,
    };
    this.checkpointing = params.checkpointing ?? false;
    this.proxy = params.proxy;
    this.cwd = params.cwd ?? process.cwd();
    this.fileDiscoveryService = params.fileDiscoveryService ?? null;
    this.bugCommand = params.bugCommand;
    this.model = params.model;
    this.maxSessionTurns = params.maxSessionTurns ?? -1;
    this.experimentalZedIntegration =
      params.experimentalZedIntegration ?? false;
    this.listExtensions = params.listExtensions ?? false;
    this._extensions = params.extensions ?? [];
    this._enabledExtensions = params.enabledExtensions ?? [];
    this._blockedMcpServers = params.blockedMcpServers ?? [];
    this.noBrowser = params.noBrowser ?? false;
    this.summarizeToolOutput = params.summarizeToolOutput;
    this.folderTrust = params.folderTrust ?? false;
    this.ideMode = params.ideMode ?? false;
    this.loadMemoryFromIncludeDirectories =
      params.loadMemoryFromIncludeDirectories ?? false;
    this.chatCompression = params.chatCompression;
    this.interactive = params.interactive ?? false;
    this.ptyInfo = params.ptyInfo ?? 'child_process';
    this.trustedFolder = params.trustedFolder;
    this.useRipgrep = params.useRipgrep ?? true;
    this.enableInteractiveShell = params.enableInteractiveShell ?? false;
    this.skipNextSpeakerCheck = params.skipNextSpeakerCheck ?? true;
    this.shellExecutionConfig = {
      terminalWidth: params.shellExecutionConfig?.terminalWidth ?? 80,
      terminalHeight: params.shellExecutionConfig?.terminalHeight ?? 24,
      showColor: params.shellExecutionConfig?.showColor ?? false,
      pager: params.shellExecutionConfig?.pager ?? 'cat',
    };
    this.truncateToolOutputThreshold =
      params.truncateToolOutputThreshold ??
      DEFAULT_TRUNCATE_TOOL_OUTPUT_THRESHOLD;
    this.truncateToolOutputLines =
      params.truncateToolOutputLines ?? DEFAULT_TRUNCATE_TOOL_OUTPUT_LINES;
    this.enableToolOutputTruncation = params.enableToolOutputTruncation ?? true;
    this.useSmartEdit = params.useSmartEdit ?? true;
    this.useWriteTodos = params.useWriteTodos ?? false;
    this.useModelRouter = {
      enabled: params.useModelRouter?.enabled ?? false,
      useGemmaRouting: {
        enabled: params.useModelRouter?.useGemmaRouting?.enabled ?? false,
        model: params.useModelRouter?.useGemmaRouting?.model ?? 'gemma3n:e2b',
        host:
          params.useModelRouter?.useGemmaRouting?.host ??
          'http://localhost:11434',
      },
    };
    // debugLogger.log(`[DEBUG] useModelRouter: ${this.useModelRouter}`);
    this.enableMessageBusIntegration =
      params.enableMessageBusIntegration ?? false;
    this.codebaseInvestigatorSettings = {
      enabled: params.codebaseInvestigatorSettings?.enabled ?? false,
      maxNumTurns: params.codebaseInvestigatorSettings?.maxNumTurns ?? 15,
      maxTimeMinutes: params.codebaseInvestigatorSettings?.maxTimeMinutes ?? 5,
      thinkingBudget:
        params.codebaseInvestigatorSettings?.thinkingBudget ??
        DEFAULT_THINKING_MODE,
      model: params.codebaseInvestigatorSettings?.model ?? DEFAULT_GEMINI_MODEL,
    };
    this.gemmaSubagentSettings = {
      enabled: params.gemmaSubagentSettings?.enabled ?? false,
      model: params.gemmaSubagentSettings?.model ?? 'gemma3n:e2b',
      host: params.gemmaSubagentSettings?.host ?? 'http://localhost:11434',
    };
    this.buildAndTestSettings = {
      enabled: params.buildAndTestSettings?.enabled ?? false,
      model: params.buildAndTestSettings?.model ?? 'gemma3n:e4b',
      host: params.gemmaSettings?.host ?? 'http://localhost:11434',
    };
    // debugLogger.log(
    //   `[DEBUG] Codebase Investigator Settings: ${JSON.stringify(this.codebaseInvestigatorSettings)}`,
    // );
    this.continueOnFailedApiCall = params.continueOnFailedApiCall ?? true;
    this.enableShellOutputEfficiency =
      params.enableShellOutputEfficiency ?? true;
    this.extensionManagement = params.extensionManagement ?? true;
    this.storage = new Storage(this.targetDir);
    this.fakeResponses = params.fakeResponses;
    this.enablePromptCompletion = params.enablePromptCompletion ?? false;
    this.fileExclusions = new FileExclusions(this);
    this.eventEmitter = params.eventEmitter;
    this.policyEngine = new PolicyEngine(params.policyEngineConfig);
    this.messageBus = new MessageBus(this.policyEngine, this.debugMode);
    this.outputSettings = {
      format: params.output?.format ?? OutputFormat.TEXT,
    };
    this.retryFetchErrors = params.retryFetchErrors ?? false;
    this.disableYoloMode = params.disableYoloMode ?? false;

    if (params.contextFileName) {
      setGeminiMdFilename(params.contextFileName);
    }

    if (this.telemetrySettings.enabled) {
      initializeTelemetry(this);
    }

    if (this.getProxy()) {
      setGlobalProxy(this.getProxy() as string);
    }
    this.geminiClient = new GeminiClient(this);
    this.modelRouterService = new ModelRouterService(this);
  }

  /**
   * Must only be called once, throws if called again.
   */
  async initialize(): Promise<void> {
    if (this.initialized) {
      throw Error('Config was already initialized');
    }
    this.initialized = true;

    // Initialize centralized FileDiscoveryService
    this.getFileService();
    if (this.getCheckpointingEnabled()) {
      await this.getGitService();
    }
    this.promptRegistry = new PromptRegistry();

    this.agentRegistry = new AgentRegistry(this);
    await this.agentRegistry.initialize();

    this.toolRegistry = await this.createToolRegistry();

    await this.geminiClient.initialize();
  }

  getContentGenerator(): ContentGenerator {
    return this.contentGenerator;
  }

  async refreshAuth(authMethod: AuthType) {
    // Vertex and Genai have incompatible encryption and sending history with
    // thoughtSignature from Genai to Vertex will fail, we need to strip them
    if (
      this.contentGeneratorConfig?.authType === AuthType.USE_GEMINI &&
      authMethod === AuthType.LOGIN_WITH_GOOGLE
    ) {
      // Restore the conversation history to the new client
      this.geminiClient.stripThoughtsFromHistory();
    }

    const newContentGeneratorConfig = createContentGeneratorConfig(
      this,
      authMethod,
    );
    this.contentGenerator = await createContentGenerator(
      newContentGeneratorConfig,
      this,
      this.getSessionId(),
    );
    // Only assign to instance properties after successful initialization
    this.contentGeneratorConfig = newContentGeneratorConfig;

    // Initialize BaseLlmClient now that the ContentGenerator is available
    this.baseLlmClient = new BaseLlmClient(this.contentGenerator, this);

    // Reset the session flag since we're explicitly changing auth and using default model
    this.inFallbackMode = false;

    // Logging the cli configuration here as the auth related configuration params would have been loaded by this point
    logCliConfiguration(this, new StartSessionEvent(this, this.toolRegistry));
  }

  getUserTier(): UserTierId | undefined {
    return this.contentGenerator?.userTier;
  }

  /**
   * Provides access to the BaseLlmClient for stateless LLM operations.
   */
  getBaseLlmClient(): BaseLlmClient {
    if (!this.baseLlmClient) {
      // Handle cases where initialization might be deferred or authentication failed
      if (this.contentGenerator) {
        this.baseLlmClient = new BaseLlmClient(
          this.getContentGenerator(),
          this,
        );
      } else {
        throw new Error(
          'BaseLlmClient not initialized. Ensure authentication has occurred and ContentGenerator is ready.',
        );
      }
    }
    return this.baseLlmClient;
  }

  getSessionId(): string {
    return this.sessionId;
  }

  shouldLoadMemoryFromIncludeDirectories(): boolean {
    return this.loadMemoryFromIncludeDirectories;
  }

  getContentGeneratorConfig(): ContentGeneratorConfig {
    return this.contentGeneratorConfig;
  }

  getModel(): string {
    return this.model;
  }

  setModel(newModel: string): void {
    // Do not allow Pro usage if the user is in fallback mode.
    if (newModel.includes('pro') && this.isInFallbackMode()) {
      return;
    }

    this.model = newModel;
  }

  isInFallbackMode(): boolean {
    return this.inFallbackMode;
  }

  setFallbackMode(active: boolean): void {
    this.inFallbackMode = active;
  }

  setFallbackModelHandler(handler: FallbackModelHandler): void {
    this.fallbackModelHandler = handler;
  }

  getMaxSessionTurns(): number {
    return this.maxSessionTurns;
  }

  setQuotaErrorOccurred(value: boolean): void {
    this.quotaErrorOccurred = value;
  }

  getQuotaErrorOccurred(): boolean {
    return this.quotaErrorOccurred;
  }

  getEmbeddingModel(): string {
    return this.embeddingModel;
  }

  getSandbox(): SandboxConfig | undefined {
    return this.sandbox;
  }

  isRestrictiveSandbox(): boolean {
    const sandboxConfig = this.getSandbox();
    const seatbeltProfile = process.env['SEATBELT_PROFILE'];
    return (
      !!sandboxConfig &&
      sandboxConfig.command === 'sandbox-exec' &&
      !!seatbeltProfile &&
      seatbeltProfile.startsWith('restrictive-')
    );
  }

  getTargetDir(): string {
    return this.targetDir;
  }

  getProjectRoot(): string {
    return this.targetDir;
  }

  getWorkspaceContext(): WorkspaceContext {
    return this.workspaceContext;
  }

  getAgentRegistry(): AgentRegistry {
    return this.agentRegistry;
  }

  getToolRegistry(): ToolRegistry {
    return this.toolRegistry;
  }

  getPromptRegistry(): PromptRegistry {
    return this.promptRegistry;
  }

  getDebugMode(): boolean {
    return this.debugMode;
  }
  getQuestion(): string | undefined {
    return this.question;
  }

  getCoreTools(): string[] | undefined {
    return this.coreTools;
  }

  getAllowedTools(): string[] | undefined {
    return this.allowedTools;
  }

  getExcludeTools(): string[] | undefined {
    return this.excludeTools;
  }

  getToolDiscoveryCommand(): string | undefined {
    return this.toolDiscoveryCommand;
  }

  getToolCallCommand(): string | undefined {
    return this.toolCallCommand;
  }

  getMcpServerCommand(): string | undefined {
    return this.mcpServerCommand;
  }

  getMcpServers(): Record<string, MCPServerConfig> | undefined {
    return this.mcpServers;
  }

  getUserMemory(): string {
    return this.userMemory;
  }

  setUserMemory(newUserMemory: string): void {
    this.userMemory = newUserMemory;
  }

  getGeminiMdFileCount(): number {
    return this.geminiMdFileCount;
  }

  setGeminiMdFileCount(count: number): void {
    this.geminiMdFileCount = count;
  }

  getGeminiMdFilePaths(): string[] {
    return this.geminiMdFilePaths;
  }

  setGeminiMdFilePaths(paths: string[]): void {
    this.geminiMdFilePaths = paths;
  }

  getApprovalMode(): ApprovalMode {
    return this.approvalMode;
  }

  setApprovalMode(mode: ApprovalMode): void {
    if (!this.isTrustedFolder() && mode !== ApprovalMode.DEFAULT) {
      throw new Error(
        'Cannot enable privileged approval modes in an untrusted folder.',
      );
    }
    this.approvalMode = mode;
  }

  isYoloModeDisabled(): boolean {
    return this.disableYoloMode || !this.isTrustedFolder();
  }

  getShowMemoryUsage(): boolean {
    return this.showMemoryUsage;
  }

  getAccessibility(): AccessibilitySettings {
    return this.accessibility;
  }

  getTelemetryEnabled(): boolean {
    return this.telemetrySettings.enabled ?? false;
  }

  getTelemetryLogPromptsEnabled(): boolean {
    return this.telemetrySettings.logPrompts ?? true;
  }

  getTelemetryOtlpEndpoint(): string {
    return this.telemetrySettings.otlpEndpoint ?? DEFAULT_OTLP_ENDPOINT;
  }

  getTelemetryOtlpProtocol(): 'grpc' | 'http' {
    return this.telemetrySettings.otlpProtocol ?? 'grpc';
  }

  getTelemetryTarget(): TelemetryTarget {
    return this.telemetrySettings.target ?? DEFAULT_TELEMETRY_TARGET;
  }

  getTelemetryOutfile(): string | undefined {
    return this.telemetrySettings.outfile;
  }

  getTelemetryUseCollector(): boolean {
    return this.telemetrySettings.useCollector ?? false;
  }

  getGeminiClient(): GeminiClient {
    return this.geminiClient;
  }

  getModelRouterService(): ModelRouterService {
    return this.modelRouterService;
  }

  getEnableRecursiveFileSearch(): boolean {
    return this.fileFiltering.enableRecursiveFileSearch;
  }

  getFileFilteringDisableFuzzySearch(): boolean {
    return this.fileFiltering.disableFuzzySearch;
  }

  getFileFilteringRespectGitIgnore(): boolean {
    return this.fileFiltering.respectGitIgnore;
  }
  getFileFilteringRespectGeminiIgnore(): boolean {
    return this.fileFiltering.respectGeminiIgnore;
  }

  getFileFilteringOptions(): FileFilteringOptions {
    return {
      respectGitIgnore: this.fileFiltering.respectGitIgnore,
      respectGeminiIgnore: this.fileFiltering.respectGeminiIgnore,
    };
  }

  /**
   * Gets custom file exclusion patterns from configuration.
   * TODO: This is a placeholder implementation. In the future, this could
   * read from settings files, CLI arguments, or environment variables.
   */
  getCustomExcludes(): string[] {
    // Placeholder implementation - returns empty array for now
    // Future implementation could read from:
    // - User settings file
    // - Project-specific configuration
    // - Environment variables
    // - CLI arguments
    return [];
  }

  getCheckpointingEnabled(): boolean {
    return this.checkpointing;
  }

  getProxy(): string | undefined {
    return this.proxy;
  }

  getWorkingDir(): string {
    return this.cwd;
  }

  getBugCommand(): BugCommandSettings | undefined {
    return this.bugCommand;
  }

  getFileService(): FileDiscoveryService {
    if (!this.fileDiscoveryService) {
      this.fileDiscoveryService = new FileDiscoveryService(this.targetDir);
    }
    return this.fileDiscoveryService;
  }

  getUsageStatisticsEnabled(): boolean {
    return this.usageStatisticsEnabled;
  }

  getExperimentalZedIntegration(): boolean {
    return this.experimentalZedIntegration;
  }

  getListExtensions(): boolean {
    return this.listExtensions;
  }

  getExtensionManagement(): boolean {
    return this.extensionManagement;
  }

  getExtensions(): GeminiCLIExtension[] {
    return this._extensions;
  }

  // The list of explicitly enabled extensions, if any were given, may contain
  // the string "none".
  getEnabledExtensions(): string[] {
    return this._enabledExtensions;
  }

  getBlockedMcpServers(): Array<{ name: string; extensionName: string }> {
    return this._blockedMcpServers;
  }

  getNoBrowser(): boolean {
    return this.noBrowser;
  }

  isBrowserLaunchSuppressed(): boolean {
    return this.getNoBrowser() || !shouldAttemptBrowserLaunch();
  }

  getSummarizeToolOutputConfig():
    | Record<string, SummarizeToolOutputSettings>
    | undefined {
    return this.summarizeToolOutput;
  }

  getIdeMode(): boolean {
    return this.ideMode;
  }

  /**
   * Returns 'true' if the folder trust feature is enabled.
   */
  getFolderTrust(): boolean {
    return this.folderTrust;
  }

  /**
   * Returns 'true' if the workspace is considered "trusted".
   * 'false' for untrusted.
   */
  isTrustedFolder(): boolean {
    // isWorkspaceTrusted in cli/src/config/trustedFolder.js returns undefined
    // when the file based trust value is unavailable, since it is mainly used
    // in the initialization for trust dialogs, etc. Here we return true since
    // config.isTrustedFolder() is used for the main business logic of blocking
    // tool calls etc in the rest of the application.
    //
    // Default value is true since we load with trusted settings to avoid
    // restarts in the more common path. If the user chooses to mark the folder
    // as untrusted, the CLI will restart and we will have the trust value
    // reloaded.
    const context = ideContextStore.get();
    if (context?.workspaceState?.isTrusted !== undefined) {
      return context.workspaceState.isTrusted;
    }

    return this.trustedFolder ?? true;
  }

  setIdeMode(value: boolean): void {
    this.ideMode = value;
  }

  /**
   * Get the current FileSystemService
   */
  getFileSystemService(): FileSystemService {
    return this.fileSystemService;
  }

  /**
   * Set a custom FileSystemService
   */
  setFileSystemService(fileSystemService: FileSystemService): void {
    this.fileSystemService = fileSystemService;
  }

  getChatCompression(): ChatCompressionSettings | undefined {
    return this.chatCompression;
  }

  isInteractiveShellEnabled(): boolean {
    return (
      this.interactive &&
      this.ptyInfo !== 'child_process' &&
      this.enableInteractiveShell
    );
  }

  isInteractive(): boolean {
    return this.interactive;
  }

  getUseRipgrep(): boolean {
    return this.useRipgrep;
  }

  getEnableInteractiveShell(): boolean {
    return this.enableInteractiveShell;
  }

  getSkipNextSpeakerCheck(): boolean {
    return this.skipNextSpeakerCheck;
  }

  getContinueOnFailedApiCall(): boolean {
    return this.continueOnFailedApiCall;
  }

  getRetryFetchErrors(): boolean {
    return this.retryFetchErrors;
  }

  getEnableShellOutputEfficiency(): boolean {
    return this.enableShellOutputEfficiency;
  }

  getShellExecutionConfig(): ShellExecutionConfig {
    return this.shellExecutionConfig;
  }

  setShellExecutionConfig(config: ShellExecutionConfig): void {
    this.shellExecutionConfig = {
      terminalWidth:
        config.terminalWidth ?? this.shellExecutionConfig.terminalWidth,
      terminalHeight:
        config.terminalHeight ?? this.shellExecutionConfig.terminalHeight,
      showColor: config.showColor ?? this.shellExecutionConfig.showColor,
      pager: config.pager ?? this.shellExecutionConfig.pager,
    };
  }
  getScreenReader(): boolean {
    return this.accessibility.screenReader ?? false;
  }

  getEnablePromptCompletion(): boolean {
    return this.enablePromptCompletion;
  }

  getEnableToolOutputTruncation(): boolean {
    return this.enableToolOutputTruncation;
  }

  getTruncateToolOutputThreshold(): number {
    return Math.min(
      // Estimate remaining context window in characters (1 token ~= 4 chars).
      4 *
        (tokenLimit(this.model) - uiTelemetryService.getLastPromptTokenCount()),
      this.truncateToolOutputThreshold,
    );
  }

  getTruncateToolOutputLines(): number {
    return this.truncateToolOutputLines;
  }

  getUseSmartEdit(): boolean {
    return this.useSmartEdit;
  }

  getUseWriteTodos(): boolean {
    return this.useWriteTodos;
  }

  getOutputFormat(): OutputFormat {
    return this.outputSettings?.format
      ? this.outputSettings.format
      : OutputFormat.TEXT;
  }

  getUseModelRouter(): boolean {
    return this.useModelRouter.enabled ?? false;
  }

  async getGitService(): Promise<GitService> {
    if (!this.gitService) {
      this.gitService = new GitService(this.targetDir, this.storage);
      await this.gitService.initialize();
    }
    return this.gitService;
  }

  getFileExclusions(): FileExclusions {
    return this.fileExclusions;
  }

  getMessageBus(): MessageBus {
    return this.messageBus;
  }

  getPolicyEngine(): PolicyEngine {
    return this.policyEngine;
  }

  getEnableMessageBusIntegration(): boolean {
    return this.enableMessageBusIntegration;
  }

  getUseGemmaRoutingSettings(): UseModelRouterSettings['useGemmaRouting'] {
    return this.useModelRouter.useGemmaRouting;
  }

  getCodebaseInvestigatorSettings(): CodebaseInvestigatorSettings {
    return this.codebaseInvestigatorSettings;
  }

  getGemmaSubagentSettings(): GemmaSubagentSettings {
    return this.gemmaSubagentSettings;
  }

  getBuildAndTestSettings(): BuildAndTestSettings {
    return this.buildAndTestSettings;
  }

  async createToolRegistry(): Promise<ToolRegistry> {
    const registry = new ToolRegistry(this, this.eventEmitter);

    // helper to create & register core tools that are enabled
    // eslint-disable-next-line @typescript-eslint/no-explicit-any
    const registerCoreTool = (ToolClass: any, ...args: unknown[]) => {
      const className = ToolClass.name;
      const toolName = ToolClass.Name || className;
      const coreTools = this.getCoreTools();
      const excludeTools = this.getExcludeTools() || [];
      // On some platforms, the className can be minified to _ClassName.
      const normalizedClassName = className.replace(/^_+/, '');

      let isEnabled = true; // Enabled by default if coreTools is not set.
      if (coreTools) {
        isEnabled = coreTools.some(
          (tool) =>
            tool === toolName ||
            tool === normalizedClassName ||
            tool.startsWith(`${toolName}(`) ||
            tool.startsWith(`${normalizedClassName}(`),
        );
      }

      const isExcluded = excludeTools.some(
        (tool) => tool === toolName || tool === normalizedClassName,
      );

      if (isExcluded) {
        isEnabled = false;
      }

      if (isEnabled) {
        // Pass message bus to tools when feature flag is enabled
        // This first implementation is only focused on the general case of
        // the tool registry.
        const messageBusEnabled = this.getEnableMessageBusIntegration();
        if (this.debugMode && messageBusEnabled) {
          debugLogger.log(
            `[DEBUG] enableMessageBusIntegration setting: ${messageBusEnabled}`,
          );
        }
        const toolArgs = messageBusEnabled
          ? [...args, this.getMessageBus()]
          : args;
        if (this.debugMode && messageBusEnabled) {
          debugLogger.log(
            `[DEBUG] Registering ${className} with messageBus: ${messageBusEnabled ? 'YES' : 'NO'}`,
          );
        }
        registry.registerTool(new ToolClass(...toolArgs));
      }
    };

    registerCoreTool(LSTool, this);
    registerCoreTool(ReadFileTool, this);

    if (this.getUseRipgrep()) {
      let useRipgrep = false;
      let errorString: undefined | string = undefined;
      try {
        useRipgrep = await canUseRipgrep();
      } catch (error: unknown) {
        errorString = String(error);
      }
      if (useRipgrep) {
        registerCoreTool(RipGrepTool, this);
      } else {
        logRipgrepFallback(this, new RipgrepFallbackEvent(errorString));
        registerCoreTool(GrepTool, this);
      }
    } else {
      registerCoreTool(GrepTool, this);
    }

    registerCoreTool(GlobTool, this);
    if (this.getUseSmartEdit()) {
      registerCoreTool(SmartEditTool, this);
    } else {
      registerCoreTool(EditTool, this);
    }
    registerCoreTool(WriteFileTool, this);
    registerCoreTool(WebFetchTool, this);
    registerCoreTool(ReadManyFilesTool, this);
    registerCoreTool(ShellTool, this);
    registerCoreTool(MemoryTool);
    registerCoreTool(WebSearchTool, this);
    if (this.getUseWriteTodos()) {
      registerCoreTool(WriteTodosTool, this);
    }

    // Register Subagents as Tools
    if (this.getCodebaseInvestigatorSettings().enabled) {
      const definition = this.agentRegistry.getDefinition(
        'codebase_investigator',
      );
      if (definition) {
        // We must respect the main allowed/exclude lists for agents too.
        const excludeTools = this.getExcludeTools() || [];
        const allowedTools = this.getAllowedTools();

        const isExcluded = excludeTools.includes(definition.name);
        const isAllowed =
          !allowedTools || allowedTools.includes(definition.name);

        if (isAllowed && !isExcluded) {
          const messageBusEnabled = this.getEnableMessageBusIntegration();
          const wrapper = new SubagentToolWrapper(
            definition,
            this,
            messageBusEnabled ? this.getMessageBus() : undefined,
          );
          registry.registerTool(wrapper);
        }
      }
    }
    if (this.getGemmaSubagentSettings().enabled) {
      const definition = this.agentRegistry.getDefinition('gemma_agent');
      if (definition) {
        // We must respect the main allowed/exclude lists for agents too.
        const excludeTools = this.getExcludeTools() || [];
        const allowedTools = this.getAllowedTools();

        const isExcluded = excludeTools.includes(definition.name);
        const isAllowed =
          !allowedTools || allowedTools.includes(definition.name);

        if (isAllowed && !isExcluded) {
          const messageBusEnabled = this.getEnableMessageBusIntegration();
          const wrapper = new SubagentToolWrapper(
            definition,
            this,
            messageBusEnabled ? this.getMessageBus() : undefined,
          );
          registry.registerTool(wrapper);
        }
      }
    }
    if (this.getBuildAndTestSettings().enabled) {
      const definition = this.agentRegistry.getDefinition(
        'build_and_test_agent',
      );
      if (definition) {
        // We must respect the main allowed/exclude lists for agents too.
        const excludeTools = this.getExcludeTools() || [];
        const allowedTools = this.getAllowedTools();

        const isExcluded = excludeTools.includes(definition.name);
        const isAllowed =
          !allowedTools || allowedTools.includes(definition.name);

        if (isAllowed && !isExcluded) {
          const messageBusEnabled = this.getEnableMessageBusIntegration();
          const wrapper = new SubagentToolWrapper(
            definition,
            this,
            messageBusEnabled ? this.getMessageBus() : undefined,
          );
          registry.registerTool(wrapper);
        }
      }
    }

    await registry.discoverAllTools();
    return registry;
  }
}
// Export model constants for use in CLI
export { DEFAULT_GEMINI_FLASH_MODEL };<|MERGE_RESOLUTION|>--- conflicted
+++ resolved
@@ -131,12 +131,12 @@
   host?: string;
 }
 
-<<<<<<< HEAD
 export interface BuildAndTestSettings {
   enabled?: boolean;
   model?: string;
   host?: string;
-=======
+}
+
 export interface UseModelRouterSettings {
   enabled?: boolean;
   useGemmaRouting?: {
@@ -144,7 +144,6 @@
     model?: string;
     host?: string;
   };
->>>>>>> bfc273e6
 }
 
 /**
@@ -302,12 +301,9 @@
   useModelRouter?: UseModelRouterSettings;
   enableMessageBusIntegration?: boolean;
   codebaseInvestigatorSettings?: CodebaseInvestigatorSettings;
-<<<<<<< HEAD
   gemmaSettings?: GemmaSettings;
   buildAndTestSettings?: BuildAndTestSettings;
-=======
   gemmaSubagentSettings?: GemmaSubagentSettings;
->>>>>>> bfc273e6
   continueOnFailedApiCall?: boolean;
   retryFetchErrors?: boolean;
   enableShellOutputEfficiency?: boolean;
@@ -407,12 +403,9 @@
   private readonly useModelRouter: UseModelRouterSettings;
   private readonly enableMessageBusIntegration: boolean;
   private readonly codebaseInvestigatorSettings: CodebaseInvestigatorSettings;
-<<<<<<< HEAD
   private readonly gemmaSettings: GemmaSettings;
   private readonly buildAndTestSettings: BuildAndTestSettings;
-=======
   private readonly gemmaSubagentSettings: GemmaSubagentSettings;
->>>>>>> bfc273e6
   private readonly continueOnFailedApiCall: boolean;
   private readonly retryFetchErrors: boolean;
   private readonly enableShellOutputEfficiency: boolean;
