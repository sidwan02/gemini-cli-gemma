/**
 * @license
 * Copyright 2025 Google LLC
 * SPDX-License-Identifier: Apache-2.0
 */

import fs from 'node:fs';
import path from 'node:path';
import os, { EOL } from 'node:os';
import crypto from 'node:crypto';
import type { Config } from '../config/config.js';
import { debugLogger, type AnyToolInvocation } from '../index.js';
import { ToolErrorType } from './tool-error.js';
import type {
  ToolInvocation,
  ToolResult,
  ToolCallConfirmationDetails,
  ToolExecuteConfirmationDetails,
} from './tools.js';
import {
  BaseDeclarativeTool,
  BaseToolInvocation,
  ToolConfirmationOutcome,
  Kind,
} from './tools.js';
import { ApprovalMode } from '../policy/types.js';

import { getErrorMessage } from '../utils/errors.js';
// import { summarizeToolOutput } from '../utils/summarizer.js';
import type {
  ShellExecutionConfig,
  ShellOutputEvent,
} from '../services/shellExecutionService.js';
import { ShellExecutionService } from '../services/shellExecutionService.js';
import { formatMemoryUsage } from '../utils/formatters.js';
import type { AnsiOutput } from '../utils/terminalSerializer.js';
import {
  getCommandRoots,
  initializeShellParsers,
  isCommandAllowed,
  isShellInvocationAllowlisted,
  stripShellWrapper,
} from '../utils/shell-utils.js';

import { SHELL_TOOL_NAME } from './tool-names.js';
import type { MessageBus } from '../confirmation-bus/message-bus.js';
// import { debugLogger } from '../utils/debugLogger.js';

export const OUTPUT_UPDATE_INTERVAL_MS = 1000;

/**
 * Cleans terminal output text by:
 * 1. Replacing escaped newlines (`\n`) with actual newlines.
 * 2. Removing all pipe characters (`│`).
 * 3. Trimming leading/trailing whitespace from each line.
 * 4. Collapsing all consecutive whitespace within each line into a single space.
 *
 * @param text The raw output string from the log.
 * @returns The cleaned and formatted log text.
 */
function stripPtyFrame(text: string): string {
  // Step 1: Replace the escaped newlines ('\n') with actual newlines ('\n').
  // This correctly separates the log lines that are currently on the same string line.
  let lines = text.replace(/\\n/g, '\n');

  // Step 2: Split the text into individual lines and process them.
  lines = lines
    .split('\n')
    .map((line) => {
      // Remove the pipe character ('│').
      let cleanedLine = line.replace(/│/g, '');

      // Trim leading and trailing whitespace from the line.
      // This removes the line-start padding and the large amount of padding spaces.
      cleanedLine = cleanedLine.trim();

      // Collapse all sequences of one or more whitespace characters (spaces, tabs, etc.)
      // into a single space. This fulfills the request to "remove all the consecutive whitespaces"
      // and is essential for cleaning up the huge padding columns in the middle.
      cleanedLine = cleanedLine.replace(/\s+/g, ' ');

      return cleanedLine;
    })
    // Step 3: Filter out any lines that became empty after trimming and processing.
    .filter((line) => line.length > 0)
    // Step 4: Join the clean lines back together with a proper newline character.
    .join('\n');

  return lines;
}

export interface ShellToolParams {
  command: string;
  description?: string;
  dir_path?: string;
}

export class ShellToolInvocation extends BaseToolInvocation<
  ShellToolParams,
  ToolResult
> {
  constructor(
    private readonly config: Config,
    params: ShellToolParams,
    private readonly allowlist: Set<string>,
    messageBus?: MessageBus,
    _toolName?: string,
    _toolDisplayName?: string,
  ) {
    super(params, messageBus, _toolName, _toolDisplayName);
  }

  getDescription(): string {
    let description = `${this.params.command}`;
    // append optional [in directory]
    // note description is needed even if validation fails due to absolute path
    if (this.params.dir_path) {
      description += ` [in ${this.params.dir_path}]`;
    } else {
      description += ` [current working directory ${process.cwd()}]`;
    }
    // append optional (description), replacing any line breaks with spaces
    if (this.params.description) {
      description += ` (${this.params.description.replace(/\n/g, ' ')})`;
    }
    return description;
  }

  protected override async getConfirmationDetails(
    _abortSignal: AbortSignal,
  ): Promise<ToolCallConfirmationDetails | false> {
    const command = stripShellWrapper(this.params.command);
    const rootCommands = [...new Set(getCommandRoots(command))];

    // In non-interactive mode, we need to prevent the tool from hanging while
    // waiting for user input. If a tool is not fully allowed (e.g. via
    // --allowed-tools="ShellTool(wc)"), we should throw an error instead of
    // prompting for confirmation. This check is skipped in YOLO mode.
    if (
      !this.config.isInteractive() &&
      this.config.getApprovalMode() !== ApprovalMode.YOLO
    ) {
      if (this.isInvocationAllowlisted(command)) {
        // If it's an allowed shell command, we don't need to confirm execution.
        return false;
      }

      throw new Error(
        `Command "${command}" is not in the list of allowed tools for non-interactive mode.`,
      );
    }

    const commandsToConfirm = rootCommands.filter(
      (command) => !this.allowlist.has(command),
    );

    if (commandsToConfirm.length === 0) {
      return false; // already approved and allowlisted
    }

    const confirmationDetails: ToolExecuteConfirmationDetails = {
      type: 'exec',
      title: 'Confirm Shell Command',
      command: this.params.command,
      rootCommand: commandsToConfirm.join(', '),
      onConfirm: async (outcome: ToolConfirmationOutcome) => {
        if (outcome === ToolConfirmationOutcome.ProceedAlways) {
          commandsToConfirm.forEach((command) => this.allowlist.add(command));
        }
      },
    };
    return confirmationDetails;
  }

  async execute(
    signal: AbortSignal,
    updateOutput?: (output: string | AnsiOutput) => void,
    shellExecutionConfig?: ShellExecutionConfig,
    setPidCallback?: (pid: number) => void,
  ): Promise<ToolResult> {
    const strippedCommand = stripShellWrapper(this.params.command);

    if (signal.aborted) {
      return {
        llmContent: 'Command was cancelled by user before it could start.',
        returnDisplay: 'Command cancelled by user.',
      };
    }

    const isWindows = os.platform() === 'win32';
    const tempFileName = `shell_pgrep_${crypto
      .randomBytes(6)
      .toString('hex')}.tmp`;
    const tempFilePath = path.join(os.tmpdir(), tempFileName);

    try {
      // pgrep is not available on Windows, so we can't get background PIDs
      const commandToExecute = isWindows
        ? strippedCommand
        : (() => {
            // wrap command to append subprocess pids (via pgrep) to temporary file
            let command = strippedCommand.trim();
            if (!command.endsWith('&')) command += ';';
            return `{ ${command} }; __code=$?; pgrep -g 0 >${tempFilePath} 2>&1; exit $__code;`;
          })();

      const cwd = this.params.dir_path
        ? path.resolve(this.config.getTargetDir(), this.params.dir_path)
        : this.config.getTargetDir();

      let cumulativeOutput: string | AnsiOutput = '';
      let lastUpdateTime = Date.now();
      let isBinaryStream = false;

      const { result: resultPromise, pid } =
        await ShellExecutionService.execute(
          commandToExecute,
          cwd,
          (event: ShellOutputEvent) => {
            if (!updateOutput) {
              return;
            }

            let shouldUpdate = false;

            switch (event.type) {
              case 'data':
                if (isBinaryStream) break;
                cumulativeOutput = event.chunk;
                shouldUpdate = true;
                break;
              case 'binary_detected':
                isBinaryStream = true;
                cumulativeOutput =
                  '[Binary output detected. Halting stream...]';
                shouldUpdate = true;
                break;
              case 'binary_progress':
                isBinaryStream = true;
                cumulativeOutput = `[Receiving binary output... ${formatMemoryUsage(
                  event.bytesReceived,
                )} received]`;
                if (Date.now() - lastUpdateTime > OUTPUT_UPDATE_INTERVAL_MS) {
                  shouldUpdate = true;
                }
                break;
              default: {
                throw new Error('An unhandled ShellOutputEvent was found.');
              }
            }

            if (shouldUpdate) {
              updateOutput(cumulativeOutput);
              lastUpdateTime = Date.now();
            }
          },
          signal,
          this.config.getEnableInteractiveShell(),
          shellExecutionConfig ?? {},
        );

      if (pid && setPidCallback) {
        setPidCallback(pid);
      }

      const result = await resultPromise;

      // TODO: formatted output doesn't jitter.
      //       result.output = `
      //       > @google/gemini-cli@0.12.0-nightly.20251022.0542de95 test
      // > npm run test --workspaces --if-present --parallel src/tools/glob.test.ts
      // > @google/gemini-cli-a2a-server@0.12.0-nightly.20251022.0542de95 test
      // > vitest run src/tools/glob.test.ts
      // RUN v3.2.4 /Users/siddharthdiwan/Desktop/gemini-cli-gemma/packages/a2a-server
      // Coverage enabled with v8
      // No test files found, exiting with code 1
      // filter: src/tools/glob.test.ts
      // include: **/*.{test,spec}.?(c|m)[jt]s?(x)
      // exclude: **/node_modules/**, **/dist/**
      // JUNIT report written to /Users/siddharthdiwan/Desktop/gemini-cli-gemma/packages/a2a-server/junit.xml
      // % Coverage report from v8
      // npm error Lifecycle script  failed with error:
      // npm error code 1
      // npm error path /Users/siddharthdiwan/Desktop/gemini-cli-gemma/packages/a2a-server
      // npm error workspace @google/gemini-cli-a2a-server@0.12.0-nightly.20251022.0542de95
      // npm error location /Users/siddharthdiwan/Desktop/gemini-cli-gemma/packages/a2a-server
      // npm error command failed
      // npm error command sh -c vitest run src/tools/glob.test.ts
      // > @google/gemini-cli@0.12.0-nightly.20251022.0542de95 test
      // > vitest run src/tools/glob.test.ts
      // RUN v3.2.4 /Users/siddharthdiwan/Desktop/gemini-cli-gemma/packages/cli
      // Coverage enabled with v8
      // No test files found, exiting with code 1
      // filter: src/tools/glob.test.ts
      // include: **/*.{test,spec}.?(c|m)[jt]s?(x), config.test.ts
      // exclude: **/node_modules/**, **/dist/**, **/cypress/**
      // JUNIT report written to /Users/siddharthdiwan/Desktop/gemini-cli-gemma/packages/cli/junit.xml
      // % Coverage report from v8
      // npm error Lifecycle script  failed with error:
      // npm error code 1
      // npm error path /Users/siddharthdiwan/Desktop/gemini-cli-gemma/packages/cli
      // npm error workspace @google/gemini-cli@0.12.0-nightly.20251022.0542de95
      // npm error location /Users/siddharthdiwan/Desktop/gemini-cli-gemma/packages/cli
      // npm error command failed
      // npm error command sh -c vitest run src/tools/glob.test.ts
      // > @google/gemini-cli-core@0.12.0-nightly.20251022.0542de95 test
      // > vitest run src/tools/glob.test.ts
      // RUN v3.2.4 /Users/siddharthdiwan/Desktop/gemini-cli-gemma/packages/core
      // Coverage enabled with v8
      // (node:29205) MaxListenersExceededWarning: Possible EventTarget memory leak detected. 11 abort listeners added to [AbortSignal]. MaxListeners is 10.
      // Use event
      // s.setMaxListeners() to increase limit
      // (Use  to show where the warning was created)
      // ✓ src/tools/glob.test.ts (38 tests) 1794ms
      // ✓ GlobTool > execute > should find files matching a simple pattern in the root 75ms
      // ✓ GlobTool > execute > should find files case-sensitively when case_sensitive is true 56ms
      // ✓ GlobTool > execute > should find files case-insensitively by default (pattern: *.TXT) 57ms
      // ✓ GlobTool > execute > should find files case-insensitively when case_sensitive is false (pattern: *.TXT) 55ms
      // ✓ GlobTool > execute > should find files using a pattern that includes a subdirectory 56ms
      // ✓ GlobTool > execute > should find files in a specified relative path (relative to rootDir) 56ms
      // ✓ GlobTool > execute > should find files using a deep globstar pattern (e.g., **/*.log) 58ms
      // ✓ GlobTool > execute > should return "No files found" message when pattern matches nothing 56ms
      // ✓ GlobTool > execute > should find files with special characters in the name 57ms
      // ✓ GlobTool > execute > should find files with special characters like [] and () in the path 59ms
      // ✓ GlobTool > execute > should correctly sort files by modification time (newest first) 59ms
      // ✓ GlobTool > execute > should return a PATH_NOT_IN_WORKSPACE error if path is outside workspace 55ms
      // ✓ GlobTool > execute > should return a GLOB_EXECUTION_ERROR on glob failure 59ms
      // ✓ GlobTool > validateToolParams > should return null for valid parameters (pattern only) 56ms
      // ✓ GlobTool > validateToolParams > should return null for valid parameters (pattern and path) 57ms
      // ✓ GlobTool > validateToolParams > should return null for valid parameters (pattern, path, and case_sensitive) 55ms
      // ✓ GlobTool > validateToolParams > should return error if pattern is missing (schema validation) 56ms
      // ✓ GlobTool > validateToolParams > should return error if pattern is an empty string 56ms
      // ✓ GlobTool > validateToolParams > should return error if pattern is only whitespace 56ms
      // ✓ GlobTool > validateToolParams > should return error if path is provided but is not a string (schema validation) 57ms
      // ✓ GlobTool > validateToolParams > should return error if case_sensitive is provided but is not a boolean (schema validation) 56ms
      // ✓ GlobTool > validateToolParams > should return error if search path resolves outside the tool's root directory 56ms
      // ✓ GlobTool > validateToolParams > should return error if specified search path does not exist 55ms
      // ✓ GlobTool > validateToolParams > should return error if specified search path is a file, not a directory 56ms
      // ✓ GlobTool > workspace boundary validation > should validate search paths are within workspace boundaries 56ms
      // ✓ GlobTool > workspace boundary validation > should provide clear error messages when path is outside workspace 57ms
      // ✓ GlobTool > workspace boundary validation > should work with paths in workspace subdirectories 56ms
      // ✓ GlobTool > ignore file handling > should respect .gitignore files by default 61ms
      // ✓ GlobTool > ignore file handling > should respect .geminiignore files by default 72ms
      // ✓ GlobTool > ignore file handling > should not respect .gitignore when respect_git_ignore is false 58ms
      // ✓ GlobTool > ignore file handling > should not respect .geminiignore when respect_gemini_ignore is false 57ms
      // ✓ sortFileEntries > should sort a mix of recent and older files correctly 1ms
      // ✓ sortFileEntries > should sort only recent files by mtime descending 0ms
      // ✓ sortFileEntries > should sort only older files alphabetically by path 0ms
      // ✓ sortFileEntries > should handle an empty array 0ms
      // ✓ sortFileEntries > should correctly sort files when mtimes are identical for older files 0ms
      // ✓ sortFileEntries > should correctly sort files when mtimes are identical for recent files (maintaining mtime sort) 0ms
      //       `;

      // debugLogger.log(`[Debug] ShellToolInvocation result: ${result.output}`);
      result.output = stripPtyFrame(result.output);
      // debugLogger.log(
      //   `[Debug] ShellToolInvocation stripped output: ${result.output}`,
      // );

      const backgroundPIDs: number[] = [];
      if (os.platform() !== 'win32') {
        if (fs.existsSync(tempFilePath)) {
          const pgrepLines = fs
            .readFileSync(tempFilePath, 'utf8')
            .split(EOL)
            .filter(Boolean);
          for (const line of pgrepLines) {
            if (!/^\d+$/.test(line)) {
              debugLogger.error(`pgrep: ${line}`);
            }
            const pid = Number(line);
            if (pid !== result.pid) {
              backgroundPIDs.push(pid);
            }
          }
        } else {
          if (!signal.aborted) {
            debugLogger.error('missing pgrep output');
          }
        }
      }

      let llmContent = '';
      if (result.aborted) {
        llmContent = 'Command was cancelled by user before it could complete.';
        if (result.output.trim()) {
          llmContent += ` Below is the output before it was cancelled:\n${result.output}`;
        } else {
          llmContent += ' There was no output before it was cancelled.';
        }
      } else {
        // Create a formatted error string for display, replacing the wrapper command
        // with the user-facing command.
        const finalError = result.error
          ? result.error.message.replace(commandToExecute, this.params.command)
          : '(none)';

        llmContent = [
          `Command: ${this.params.command}`,
          `Directory: ${this.params.dir_path || '(root)'}`,
          `Output: ${result.output || '(empty)'}`,
          `Error: ${finalError}`, // Use the cleaned error string.
          `Exit Code: ${result.exitCode ?? '(none)'}`,
          `Signal: ${result.signal ?? '(none)'}`,
          `Background PIDs: ${
            backgroundPIDs.length ? backgroundPIDs.join(', ') : '(none)'
          }`,
          `Process Group PGID: ${result.pid ?? '(none)'}`,
        ].join('\n');
      }

      let returnDisplayMessage = '';
      if (this.config.getDebugMode()) {
        returnDisplayMessage = llmContent;
      } else {
        if (result.output.trim()) {
          returnDisplayMessage = result.output;
        } else {
          if (result.aborted) {
            returnDisplayMessage = 'Command cancelled by user.';
          } else if (result.signal) {
            returnDisplayMessage = `Command terminated by signal: ${result.signal}`;
          } else if (result.error) {
            returnDisplayMessage = `Command failed: ${getErrorMessage(
              result.error,
            )}`;
          } else if (result.exitCode !== null && result.exitCode !== 0) {
            returnDisplayMessage = `Command exited with code: ${result.exitCode}`;
          }
          // If output is empty and command succeeded (code 0, no error/signal/abort),
          // returnDisplayMessage will remain empty, which is fine.
        }
      }

      // const summarizeConfig = this.config.getSummarizeToolOutputConfig();
      const executionError = result.error
        ? {
            error: {
              message: result.error.message,
              type: ToolErrorType.SHELL_EXECUTE_ERROR,
            },
          }
        : {};
<<<<<<< HEAD
      if (summarizeConfig && summarizeConfig[SHELL_TOOL_NAME]) {
        const summary = await summarizeToolOutput(
          this.config,
          { model: 'summarizer-shell' },
          llmContent,
          this.config.getGeminiClient(),
          signal,
        );
        return {
          llmContent: summary,
          returnDisplay: returnDisplayMessage,
          ...executionError,
        };
      }
=======
      // if (summarizeConfig && summarizeConfig[SHELL_TOOL_NAME]) {
      //   const summary = await summarizeToolOutput(
      //     llmContent,
      //     this.config.getGeminiClient(),
      //     signal,
      //     summarizeConfig[SHELL_TOOL_NAME].tokenBudget,
      //   );
      //   return {
      //     llmContent: summary,
      //     returnDisplay: returnDisplayMessage,
      //     ...executionError,
      //   };
      // }
>>>>>>> 386756bd

      return {
        llmContent,
        returnDisplay: returnDisplayMessage,
        ...executionError,
      };
    } finally {
      if (fs.existsSync(tempFilePath)) {
        fs.unlinkSync(tempFilePath);
      }
    }
  }

  private isInvocationAllowlisted(command: string): boolean {
    const allowedTools = this.config.getAllowedTools() || [];
    if (allowedTools.length === 0) {
      return false;
    }

    const invocation = { params: { command } } as unknown as AnyToolInvocation;
    return isShellInvocationAllowlisted(invocation, allowedTools);
  }
}

function getShellToolDescription(): string {
  const returnedInfo = `

      The following information is returned:

      Command: Executed command.
      Directory: Directory where command was executed, or \`(root)\`.
      Stdout: Output on stdout stream. Can be \`(empty)\` or partial on error and for any unwaited background processes.
      Stderr: Output on stderr stream. Can be \`(empty)\` or partial on error and for any unwaited background processes.
      Error: Error or \`(none)\` if no error was reported for the subprocess.
      Exit Code: Exit code or \`(none)\` if terminated by signal.
      Signal: Signal number or \`(none)\` if no signal was received.
      Background PIDs: List of background processes started or \`(none)\`.
      Process Group PGID: Process group started or \`(none)\``;

  if (os.platform() === 'win32') {
    return `This tool executes a given shell command as \`powershell.exe -NoProfile -Command <command>\`. Command can start background processes using PowerShell constructs such as \`Start-Process -NoNewWindow\` or \`Start-Job\`.${returnedInfo}`;
  } else {
    return `This tool executes a given shell command as \`bash -c <command>\`. Command can start background processes using \`&\`. Command is executed as a subprocess that leads its own process group. Command process group can be terminated as \`kill -- -PGID\` or signaled as \`kill -s SIGNAL -- -PGID\`.${returnedInfo}`;
  }
}

function getCommandDescription(): string {
  if (os.platform() === 'win32') {
    return 'Exact command to execute as `powershell.exe -NoProfile -Command <command>`';
  } else {
    return 'Exact bash command to execute as `bash -c <command>`';
  }
}

export class ShellTool extends BaseDeclarativeTool<
  ShellToolParams,
  ToolResult
> {
  static readonly Name = SHELL_TOOL_NAME;

  private allowlist: Set<string> = new Set();

  constructor(
    private readonly config: Config,
    messageBus?: MessageBus,
  ) {
    void initializeShellParsers().catch(() => {
      // Errors are surfaced when parsing commands.
    });
    super(
      ShellTool.Name,
      'Shell',
      getShellToolDescription(),
      Kind.Execute,
      {
        type: 'object',
        properties: {
          command: {
            type: 'string',
            description: getCommandDescription(),
          },
          description: {
            type: 'string',
            description:
              'Brief description of the command for the user. Be specific and concise. Ideally a single sentence. Can be up to 3 sentences for clarity. No line breaks.',
          },
          dir_path: {
            type: 'string',
            description:
              '(OPTIONAL) The path of the directory to run the command in. If not provided, the project root directory is used. Must be a directory within the workspace and must already exist.',
          },
        },
        required: ['command'],
      },
      false, // output is not markdown
      true, // output can be updated
      messageBus,
    );
  }

  protected override validateToolParamValues(
    params: ShellToolParams,
  ): string | null {
    if (!params.command.trim()) {
      return 'Command cannot be empty.';
    }

    const commandCheck = isCommandAllowed(params.command, this.config);
    if (!commandCheck.allowed) {
      if (!commandCheck.reason) {
        debugLogger.error(
          'Unexpected: isCommandAllowed returned false without a reason',
        );
        return `Command is not allowed: ${params.command}`;
      }
      return commandCheck.reason;
    }
    if (getCommandRoots(params.command).length === 0) {
      return 'Could not identify command root to obtain permission from user.';
    }
    if (params.dir_path) {
      const resolvedPath = path.resolve(
        this.config.getTargetDir(),
        params.dir_path,
      );
      const workspaceContext = this.config.getWorkspaceContext();
      if (!workspaceContext.isPathWithinWorkspace(resolvedPath)) {
        return `Directory '${resolvedPath}' is not within any of the registered workspace directories.`;
      }
    }
    return null;
  }

  protected createInvocation(
    params: ShellToolParams,
    messageBus?: MessageBus,
    _toolName?: string,
    _toolDisplayName?: string,
  ): ToolInvocation<ShellToolParams, ToolResult> {
    return new ShellToolInvocation(
      this.config,
      params,
      this.allowlist,
      messageBus,
      _toolName,
      _toolDisplayName,
    );
  }
}<|MERGE_RESOLUTION|>--- conflicted
+++ resolved
@@ -441,36 +441,20 @@
             },
           }
         : {};
-<<<<<<< HEAD
-      if (summarizeConfig && summarizeConfig[SHELL_TOOL_NAME]) {
-        const summary = await summarizeToolOutput(
-          this.config,
-          { model: 'summarizer-shell' },
-          llmContent,
-          this.config.getGeminiClient(),
-          signal,
-        );
-        return {
-          llmContent: summary,
-          returnDisplay: returnDisplayMessage,
-          ...executionError,
-        };
-      }
-=======
-      // if (summarizeConfig && summarizeConfig[SHELL_TOOL_NAME]) {
-      //   const summary = await summarizeToolOutput(
-      //     llmContent,
-      //     this.config.getGeminiClient(),
-      //     signal,
-      //     summarizeConfig[SHELL_TOOL_NAME].tokenBudget,
-      //   );
-      //   return {
-      //     llmContent: summary,
-      //     returnDisplay: returnDisplayMessage,
-      //     ...executionError,
-      //   };
-      // }
->>>>>>> 386756bd
+//       if (summarizeConfig && summarizeConfig[SHELL_TOOL_NAME]) {
+//         const summary = await summarizeToolOutput(
+//           this.config,
+//           { model: 'summarizer-shell' },
+//           llmContent,
+//           this.config.getGeminiClient(),
+//           signal,
+//         );
+//         return {
+//           llmContent: summary,
+//           returnDisplay: returnDisplayMessage,
+//           ...executionError,
+//         };
+//       }
 
       return {
         llmContent,
